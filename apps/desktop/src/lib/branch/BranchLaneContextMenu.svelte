--- conflicted
+++ resolved
@@ -6,22 +6,14 @@
 	import ContextMenuItem from '$lib/components/contextmenu/ContextMenuItem.svelte';
 	import ContextMenuSection from '$lib/components/contextmenu/ContextMenuSection.svelte';
 	import { projectAiGenEnabled } from '$lib/config/config';
-<<<<<<< HEAD
-=======
-	import Modal from '$lib/shared/Modal.svelte';
->>>>>>> aaf933f4
 	import TextBox from '$lib/shared/TextBox.svelte';
 	import Toggle from '$lib/shared/Toggle.svelte';
 	import { User } from '$lib/stores/user';
 	import { getContext, getContextStore } from '$lib/utils/context';
 	import { BranchController } from '$lib/vbranches/branchController';
 	import { VirtualBranch } from '$lib/vbranches/types';
-<<<<<<< HEAD
 	import Button from '@gitbutler/ui/inputs/Button.svelte';
 	import Modal from '@gitbutler/ui/modal/Modal.svelte';
-=======
-	import Button from '@gitbutler/ui/Button.svelte';
->>>>>>> aaf933f4
 
 	export let contextMenuEl: ContextMenu;
 	export let target: HTMLElement;
