--- conflicted
+++ resolved
@@ -7,11 +7,7 @@
 	import { BranchController } from '$lib/vbranches/branchController';
 	import { Ownership } from '$lib/vbranches/ownership';
 	import { VirtualBranch } from '$lib/vbranches/types';
-<<<<<<< HEAD
 	import Button from '@gitbutler/ui/inputs/Button.svelte';
-=======
-	import Button from '@gitbutler/ui/Button.svelte';
->>>>>>> aaf933f4
 	import type { Writable } from 'svelte/store';
 
 	export let projectId: string;
