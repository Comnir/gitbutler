--- conflicted
+++ resolved
@@ -7,10 +7,6 @@
 	import { draggableCommit } from '$lib/dragging/draggable';
 	import { DraggableCommit, nonDraggable } from '$lib/dragging/draggables';
 	import BranchFilesList from '$lib/file/BranchFilesList.svelte';
-<<<<<<< HEAD
-=======
-	import Modal from '$lib/shared/Modal.svelte';
->>>>>>> aaf933f4
 	import { copyToClipboard } from '$lib/utils/clipboard';
 	import { getContext, getContextStore } from '$lib/utils/context';
 	import { openExternalUrl } from '$lib/utils/url';
@@ -24,15 +20,10 @@
 		VirtualBranch,
 		type CommitStatus
 	} from '$lib/vbranches/types';
-<<<<<<< HEAD
 	import Icon from '@gitbutler/ui/icon/Icon.svelte';
 	import Button from '@gitbutler/ui/inputs/Button.svelte';
 	import Modal from '@gitbutler/ui/modal/Modal.svelte';
 	import { getTimeAgo } from '@gitbutler/ui/timeAgo/timeAgo';
-=======
-	import Button from '@gitbutler/ui/Button.svelte';
-	import Icon from '@gitbutler/ui/Icon.svelte';
->>>>>>> aaf933f4
 	import { tooltip } from '@gitbutler/ui/utils/tooltip';
 	import { type Snippet } from 'svelte';
 
