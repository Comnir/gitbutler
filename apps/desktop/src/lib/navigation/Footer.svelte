<script lang="ts">
	import AccountLink from '$lib/shared/AccountLink.svelte';
	import * as events from '$lib/utils/events';
<<<<<<< HEAD
	import Button from '@gitbutler/ui/inputs/Button.svelte';
=======
	import Button from '@gitbutler/ui/Button.svelte';
>>>>>>> aaf933f4
	import { goto } from '$app/navigation';

	export let projectId: string | undefined;
	export let isNavCollapsed: boolean;
</script>

<div class="footer" class:collapsed={isNavCollapsed}>
	<div class="left-btns">
		<Button
			icon="mail"
			style="ghost"
			size="cta"
			help="Share feedback"
			onclick={() => events.emit('openSendIssueModal')}
			wide={isNavCollapsed}
		/>
		<Button
			icon="settings"
			style="ghost"
			size="cta"
			help="Project settings"
			onclick={async () => await goto(`/${projectId}/settings`)}
			wide={isNavCollapsed}
		/>
		<Button
			icon="timeline"
			style="ghost"
			size="cta"
			help="Project history"
			onclick={() => events.emit('openHistory')}
			wide={isNavCollapsed}
		/>
	</div>
	<AccountLink {isNavCollapsed} />
</div>

<style lang="postcss">
	.footer {
		display: flex;
		justify-content: space-between;
		padding: 12px;
		gap: 6px;
		border-top: 1px solid var(--clr-border-2);
		border-color: var(--clr-border-2);
	}

	.left-btns {
		display: flex;
		gap: 2px;
	}

	.footer.collapsed {
		flex-direction: column;
		padding: 0 14px;
		align-items: flex-start;
		gap: 4px;
		border: none;

		& .left-btns {
			flex-direction: column;
			width: 100%;
		}
	}
</style><|MERGE_RESOLUTION|>--- conflicted
+++ resolved
@@ -1,11 +1,7 @@
 <script lang="ts">
 	import AccountLink from '$lib/shared/AccountLink.svelte';
 	import * as events from '$lib/utils/events';
-<<<<<<< HEAD
 	import Button from '@gitbutler/ui/inputs/Button.svelte';
-=======
-	import Button from '@gitbutler/ui/Button.svelte';
->>>>>>> aaf933f4
 	import { goto } from '$app/navigation';
 
 	export let projectId: string | undefined;
