--- conflicted
+++ resolved
@@ -206,12 +206,7 @@
 		flex-shrink: 1;
 		align-items: flex-start;
 		height: 100%;
-<<<<<<< HEAD
-		/* padding: 0 var(--space-8); */
-		user-select: none;
-=======
 		padding: 0 var(--space-8);
->>>>>>> 1c043b31
 	}
 
 	.loading {
