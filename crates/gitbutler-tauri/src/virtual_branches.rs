--- conflicted
+++ resolved
@@ -4,15 +4,10 @@
     use gitbutler_branch::BranchOwnershipClaims;
     use gitbutler_branch::{BranchCreateRequest, BranchId, BranchUpdateRequest};
     use gitbutler_branch_actions::RemoteBranchFile;
-<<<<<<< HEAD
     use gitbutler_branch_actions::{BaseBranch, BranchListing};
-    use gitbutler_branch_actions::{NameConflictResolution, VirtualBranchActions, VirtualBranches};
-    use gitbutler_branch_actions::{RemoteBranch, RemoteBranchData};
-    use gitbutler_command_context::ProjectRepository;
-=======
     use gitbutler_branch_actions::{RemoteBranch, RemoteBranchData};
     use gitbutler_branch_actions::{VirtualBranchActions, VirtualBranches};
->>>>>>> 008a411e
+    use gitbutler_command_context::ProjectRepository;
     use gitbutler_error::error::Code;
     use gitbutler_project as projects;
     use gitbutler_project::{FetchResult, ProjectId};
