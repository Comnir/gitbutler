use std::path;

use anyhow::{anyhow, Context, Result};
use serde::Serialize;

<<<<<<< HEAD
use super::errors;
use crate::git::{self, diff, CommitExt};
=======
use crate::git::{self, diff};
>>>>>>> e9011d85

#[derive(Debug, PartialEq, Clone, Serialize)]
#[serde(rename_all = "camelCase")]
pub struct RemoteBranchFile {
    pub path: path::PathBuf,
    pub hunks: Vec<diff::GitHunk>,
    pub binary: bool,
}

pub fn list_remote_commit_files(
    repository: &git::Repository,
    commit_id: git::Oid,
) -> Result<Vec<RemoteBranchFile>> {
    let commit = repository.find_commit(commit_id).map_err(|err| match err {
        git::Error::NotFound(_) => anyhow!("commit {commit_id} not found"),
        err => err.into(),
    })?;

    // If it's a merge commit, we list nothing. In the future we could to a fork exec of `git diff-tree --cc`
    if commit.parent_count() != 1 {
        return Ok(vec![]);
    }

    let commit_tree = commit.tree().context("failed to get commit tree")?;

    // if we have a conflicted commit, we just need a vector of the files that conflicted
    if commit.is_conflicted() {
        let conflict_files_list = commit_tree.get_name(".conflict-files").unwrap();
        let files_list = conflict_files_list.to_object(repository.into()).unwrap();
        let list = files_list.as_blob().context("failed to get conflict files list")?;
        // split this list blob into lines and return a Vec of RemoteBranchFile
        let files = list
            .content()
            .split(|&byte| byte == b'\n')
            .filter(|line| !line.is_empty())
            .map(|line| {
                let path = path::PathBuf::from(std::str::from_utf8(line).unwrap());
                RemoteBranchFile {
                    path,
                    hunks: vec![],
                    binary: false,
                }
            })
            .collect();
        return Ok(files);
    }

    let parent = commit.parent(0).context("failed to get parent commit")?;
    let mut parent_tree = parent.tree().context("failed to get parent tree")?;

    if parent.is_conflicted() {
        parent_tree = repository.find_real_tree(&parent, None).unwrap();
    }

    let diff_files = diff::trees(repository, &parent_tree, &commit_tree)?;

    Ok(diff_files
        .into_iter()
        .map(|(path, file)| {
            let binary = file.hunks.iter().any(|h| h.binary);
            RemoteBranchFile {
                path,
                hunks: file.hunks,
                binary,
            }
        })
        .collect())
}<|MERGE_RESOLUTION|>--- conflicted
+++ resolved
@@ -3,12 +3,8 @@
 use anyhow::{anyhow, Context, Result};
 use serde::Serialize;
 
-<<<<<<< HEAD
 use super::errors;
 use crate::git::{self, diff, CommitExt};
-=======
-use crate::git::{self, diff};
->>>>>>> e9011d85
 
 #[derive(Debug, PartialEq, Clone, Serialize)]
 #[serde(rename_all = "camelCase")]
@@ -38,7 +34,9 @@
     if commit.is_conflicted() {
         let conflict_files_list = commit_tree.get_name(".conflict-files").unwrap();
         let files_list = conflict_files_list.to_object(repository.into()).unwrap();
-        let list = files_list.as_blob().context("failed to get conflict files list")?;
+        let list = files_list
+            .as_blob()
+            .context("failed to get conflict files list")?;
         // split this list blob into lines and return a Vec of RemoteBranchFile
         let files = list
             .content()
