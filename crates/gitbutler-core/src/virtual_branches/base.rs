--- conflicted
+++ resolved
@@ -581,13 +581,8 @@
 
                     if let Some(rebased_head_oid) = rebased_head_oid? {
                         // rebase worked out, rewrite the branch head
-<<<<<<< HEAD
-                        branch.head = rebased_head_oid.into();
-                        branch.tree = branch_merge_index_tree_oid;
-=======
                         branch.head = rebased_head_oid;
                         branch.tree = branch_merge_index_tree_oid.into();
->>>>>>> 80bfaf0c
                         vb_state.set_branch(branch.clone())?;
                         return Ok(Some(branch));
                     }
