--- conflicted
+++ resolved
@@ -51,19 +51,10 @@
     let target_tree = target_commit.tree()?;
     let mut workspace_tree = target_commit.tree()?;
 
-    dbg!("WORKSPACE HEAD");
-    dbg!(workspace_tree.id());
-
     // Merge applied branches into one `workspace_tree`.
     for branch in &applied_virtual_branches {
-<<<<<<< HEAD
-        let branch_head = repo.find_commit(branch.head)?;
+        let branch_head = repo.find_commit(branch.head.into())?;
         let branch_tree = find_real_tree(project_repository, &branch_head, None)?;
-        dbg!(branch_tree.id());
-=======
-        let branch_head = repo.find_commit(branch.head.into())?;
-        let branch_tree = branch_head.tree()?;
->>>>>>> aed23f3e
 
         if let Ok(mut result) = repo.merge_trees(&target_tree, &workspace_tree, &branch_tree, None)
         {
