use std::borrow::Borrow;
#[cfg(target_family = "unix")]
use std::os::unix::prelude::PermissionsExt;
use std::time::SystemTime;
use std::{
    collections::HashMap,
    hash::Hash,
    path::{Path, PathBuf},
    time, vec
};

use anyhow::{anyhow, bail, Context, Result};
use bstr::{BString, ByteSlice, ByteVec};
use diffy::{apply_bytes as diffy_apply, Line, Patch};
use git2_hooks::HookResult;
use hex::ToHex;
use regex::Regex;
use serde::Serialize;

use super::integration::get_workspace_head;
use super::{
    branch::{
        self, Branch, BranchCreateRequest, BranchId, BranchOwnershipClaims, Hunk, OwnershipClaim,
    },
    branch_to_remote_branch, errors, target, RemoteBranch, VirtualBranchesHandle,
};
use crate::error::{self, AnyhowContextExt, Code};
use crate::git::diff::{diff_files_into_hunks, trees, FileDiff};
<<<<<<< HEAD
use crate::git::FileMode;
use crate::project_repository::edit_mode;
use crate::git::RepositoryExt;
=======
use crate::git::{CommitExt, RepositoryExt};
>>>>>>> 0d2024e7
use crate::time::now_since_unix_epoch_ms;
use crate::virtual_branches::branch::HunkHash;
use crate::{
    dedup::{dedup, dedup_fmt},
    git::{
        self,
        diff::{self},
        Refname, RemoteRefname,
    },
    project_repository::{self, conflicts, LogUntil},
    reader, users,
};
use crate::{error::Error, git::diff::GitHunk};

type AppliedStatuses = Vec<(branch::Branch, BranchStatus)>;

// this struct is a mapping to the view `Branch` type in Typescript
// found in src-tauri/src/routes/repo/[project_id]/types.ts
// it holds a materialized view for presentation purposes of the Branch struct in Rust
// which is our persisted data structure for virtual branches
//
// it is not persisted, it is only used for presentation purposes through the ipc
//
#[derive(Debug, PartialEq, Clone, Serialize)]
#[serde(rename_all = "camelCase")]
#[allow(clippy::struct_excessive_bools)]
pub struct VirtualBranch {
    pub id: BranchId,
    pub name: String,
    pub notes: String,
    pub active: bool, // is this virtual branch applied?
    pub files: Vec<VirtualBranchFile>,
    pub commits: Vec<VirtualBranchCommit>,
    pub requires_force: bool, // does this branch require a force push to the upstream?
    pub conflicted: bool, // is this branch currently in a conflicted state (only for the workspace)
    pub order: usize,     // the order in which this branch should be displayed in the UI
    pub upstream: Option<RemoteBranch>, // the upstream branch where this branch pushes to, if any
    pub upstream_name: Option<String>, // the upstream branch where this branch will push to on next push
    pub base_current: bool, // is this vbranch based on the current base branch? if false, this needs to be manually merged with conflicts
    pub ownership: BranchOwnershipClaims,
    pub updated_at: u128,
    pub selected_for_changes: bool,
    pub head: git::Oid,
}

#[derive(Debug, PartialEq, Clone, Serialize)]
#[serde(rename_all = "camelCase")]
pub struct VirtualBranches {
    pub branches: Vec<VirtualBranch>,
    pub skipped_files: Vec<git::diff::FileDiff>,
}

// this is the struct that maps to the view `Commit` type in Typescript
// it is derived from walking the git commits between the `Branch.head` commit
// and the `Target.sha` commit, or, everything that is uniquely committed to
// the virtual branch we assign it to. an array of them are returned as part of
// the `VirtualBranch` struct
//
// it is not persisted, it is only used for presentation purposes through the ipc
//
#[derive(Debug, PartialEq, Clone, Serialize)]
#[serde(rename_all = "camelCase")]
pub struct VirtualBranchCommit {
    pub id: git::Oid,
    #[serde(serialize_with = "crate::serde::as_string_lossy")]
    pub description: BString,
    pub created_at: u128,
    pub author: Author,
    pub is_remote: bool,
    pub files: Vec<VirtualBranchFile>,
    pub is_integrated: bool,
    pub parent_ids: Vec<git::Oid>,
    pub branch_id: BranchId,
    pub change_id: Option<String>,
    pub is_signed: bool,
    pub conflicted_files: Option<u32>,
}

// this struct is a mapping to the view `File` type in Typescript
// found in src-tauri/src/routes/repo/[project_id]/types.ts
// it holds a materialized view for presentation purposes of one entry of the
// `Branch.ownership` vector in Rust. an array of them are returned as part of
// the `VirtualBranch` struct, which map to each entry of the `Branch.ownership` vector
//
// it is not persisted, it is only used for presentation purposes through the ipc
//
#[derive(Debug, PartialEq, Clone, Serialize)]
#[serde(rename_all = "camelCase")]
pub struct VirtualBranchFile {
    // TODO(ST): `id` is just `path` as string - UI could adapt and avoid this copy.
    pub id: String,
    pub path: PathBuf,
    pub hunks: Vec<VirtualBranchHunk>,
    pub modified_at: u128,
    pub conflicted: bool,
    pub binary: bool,
    pub large: bool,
}

// this struct is a mapping to the view `Hunk` type in Typescript
// found in src-tauri/src/routes/repo/[project_id]/types.ts
// it holds a materialized view for presentation purposes of one entry of
// each hunk in one `Branch.ownership` vector entry in Rust.
// an array of them are returned as part of the `VirtualBranchFile` struct
//
// it is not persisted, it is only used for presentation purposes through the ipc
//
#[derive(Debug, PartialEq, Clone, Serialize)]
#[serde(rename_all = "camelCase")]
pub struct VirtualBranchHunk {
    pub id: String,
    #[serde(serialize_with = "crate::serde::as_string_lossy")]
    pub diff: BString,
    pub modified_at: u128,
    pub file_path: PathBuf,
    #[serde(serialize_with = "crate::serde::hash_to_hex")]
    pub hash: HunkHash,
    pub old_start: u32,
    pub start: u32,
    pub end: u32,
    pub binary: bool,
    pub locked: bool,
    pub locked_to: Option<Box<[diff::HunkLock]>>,
    pub change_type: diff::ChangeType,
}

/// Lifecycle
impl VirtualBranchHunk {
    pub(crate) fn gen_id(new_start: u32, new_lines: u32) -> String {
        format!("{}-{}", new_start, new_start + new_lines)
    }
    fn from_git_hunk(
        project_path: &Path,
        file_path: PathBuf,
        hunk: GitHunk,
        mtimes: &mut MTimeCache,
    ) -> Self {
        let hash = Hunk::hash_diff(&hunk.diff_lines);
        Self {
            id: Self::gen_id(hunk.new_start, hunk.new_lines),
            modified_at: mtimes.mtime_by_path(project_path.join(&file_path)),
            file_path,
            diff: hunk.diff_lines,
            old_start: hunk.old_start,
            start: hunk.new_start,
            end: hunk.new_start + hunk.new_lines,
            binary: hunk.binary,
            hash,
            locked: hunk.locked_to.len() > 0,
            locked_to: Some(hunk.locked_to),
            change_type: hunk.change_type,
        }
    }
}

#[derive(Debug, Serialize, Hash, Clone, PartialEq, Eq)]
#[serde(rename_all = "camelCase")]
pub struct Author {
    pub name: String,
    pub email: String,
    pub gravatar_url: url::Url,
}

impl From<git2::Signature<'_>> for Author {
    fn from(value: git2::Signature) -> Self {
        let name = value.name().unwrap_or_default().to_string();
        let email = value.email().unwrap_or_default().to_string();

        let gravatar_url = url::Url::parse(&format!(
            "https://www.gravatar.com/avatar/{:x}?s=100&r=g&d=retro",
            md5::compute(email.to_lowercase())
        ))
        .unwrap();

        Author {
            name,
            email,
            gravatar_url,
        }
    }
}

pub fn normalize_branch_name(name: &str) -> String {
    let pattern = Regex::new("[^A-Za-z0-9_/.#]+").unwrap();
    pattern.replace_all(name, "-").to_string()
}

pub fn apply_branch(
    project_repository: &project_repository::Repository,
    branch_id: BranchId,
    user: Option<&users::User>,
) -> Result<(), errors::ApplyBranchError> {
    if project_repository.is_resolving() {
        return Err(errors::ApplyBranchError::Conflict(
            errors::ProjectConflict {
                project_id: project_repository.project().id,
            },
        ));
    }
    let repo = &project_repository.git_repository;

    let vb_state = project_repository.project().virtual_branches();
    let default_target = vb_state.get_default_target()?;

    let mut branch = match vb_state.get_branch(branch_id) {
        Ok(branch) => Ok(branch),
        Err(reader::Error::NotFound) => Err(errors::ApplyBranchError::BranchNotFound(
            errors::BranchNotFound {
                project_id: project_repository.project().id,
                branch_id,
            },
        )),
        Err(error) => Err(errors::ApplyBranchError::Other(error.into())),
    }?;

    _ = project_repository
        .project()
        .snapshot_branch_applied(branch.name.clone());

    if branch.applied {
        return Ok(());
    }

    let target_commit = repo
        .find_commit(default_target.sha)
        .context("failed to find target commit")?;
    let target_tree = target_commit.tree().context("failed to get target tree")?;

    // calculate the merge base and make sure it's the same as the target commit
    // if not, we need to merge or rebase the branch to get it up to date

    let merge_base = repo
        .merge_base(default_target.sha, branch.head)
        .context(format!(
            "failed to find merge base between {} and {}",
            default_target.sha, branch.head
        ))?;
    if merge_base != default_target.sha {
        // Branch is out of date, merge or rebase it
        let merge_base_tree = repo
            .find_commit(merge_base)
            .context(format!("failed to find merge base commit {}", merge_base))?
            .tree()
            .context("failed to find merge base tree")?;

        let branch_tree = repo
            .find_tree(branch.tree)
            .context("failed to find branch tree")?;

        let mut merge_index = repo
            .merge_trees(&merge_base_tree, &branch_tree, &target_tree)
            .context("failed to merge trees")?;

        if merge_index.has_conflicts() {
            // currently we can only deal with the merge problem branch
            for mut branch in
                super::get_status_by_branch(project_repository, Some(&target_commit.id().into()))?
                    .0
                    .into_iter()
                    .map(|(branch, _)| branch)
                    .filter(|branch| branch.applied)
            {
                branch.applied = false;
                vb_state.set_branch(branch)?;
            }

            // apply the branch
            branch.applied = true;
            vb_state.set_branch(branch)?;

            // checkout the conflicts
            repo.checkout_index(&mut merge_index)
                .allow_conflicts()
                .conflict_style_merge()
                .force()
                .checkout()
                .context("failed to checkout index")?;

            conflicts::mark_from_index(
                project_repository,
                &merge_index,
                Some(default_target.sha),
            )?;

            return Ok(());
        }

        let head_commit = repo
            .find_commit(branch.head)
            .context("failed to find head commit")?;

        let merged_branch_tree_oid = merge_index
            .write_tree_to(repo)
            .context("failed to write tree")?;

        let merged_branch_tree = repo
            .find_tree(merged_branch_tree_oid)
            .context("failed to find tree")?;

        let ok_with_force_push = project_repository.project().ok_with_force_push;
        if branch.upstream.is_some() && !ok_with_force_push {
            // branch was pushed to upstream, and user doesn't like force pushing.
            // create a merge commit to avoid the need of force pushing then.

            let new_branch_head = project_repository.commit(
                user,
                format!(
                    "Merged {}/{} into {}",
                    default_target.branch.remote(),
                    default_target.branch.branch(),
                    branch.name
                )
                .as_str(),
                &merged_branch_tree,
                &[&head_commit, &target_commit],
                None,
            )?;

            // ok, update the virtual branch
            branch.head = new_branch_head;
        } else {
            // branch was not pushed to upstream yet. attempt a rebase,
            let (_, committer) =
                project_repository::signatures::signatures(project_repository, user)
                    .context("failed to get signatures")?;
            let mut rebase_options = git2::RebaseOptions::new();
            rebase_options.quiet(true);
            rebase_options.inmemory(true);
            let mut rebase = repo
                .rebase(
                    Some(branch.head),
                    Some(target_commit.id().into()),
                    None,
                    Some(&mut rebase_options),
                )
                .context("failed to rebase")?;

            let mut rebase_success = true;
            // check to see if these commits have already been pushed
            let mut last_rebase_head = branch.head;
            while rebase.next().is_some() {
                let index = rebase
                    .inmemory_index()
                    .context("failed to get inmemory index")?;
                if index.has_conflicts() {
                    rebase_success = false;
                    break;
                }

                if let Ok(commit_id) = rebase.commit(None, &committer.clone(), None) {
                    last_rebase_head = commit_id.into();
                } else {
                    rebase_success = false;
                    break;
                }
            }

            if rebase_success {
                // rebase worked out, rewrite the branch head
                rebase.finish(None).context("failed to finish rebase")?;
                branch.head = last_rebase_head;
            } else {
                // rebase failed, do a merge commit
                rebase.abort().context("failed to abort rebase")?;

                // get tree from merge_tree_oid
                let merge_tree = repo
                    .find_tree(merged_branch_tree_oid)
                    .context("failed to find tree")?;

                // commit the merge tree oid
                let new_branch_head = project_repository
                    .commit(
                        user,
                        format!(
                            "Merged {}/{} into {}",
                            default_target.branch.remote(),
                            default_target.branch.branch(),
                            branch.name
                        )
                        .as_str(),
                        &merge_tree,
                        &[&head_commit, &target_commit],
                        None,
                    )
                    .context("failed to commit merge")?;

                branch.head = new_branch_head;
            }
        }

        branch.tree = repo
            .find_commit(branch.head)?
            .tree()
            .map_err(anyhow::Error::from)?
            .id()
            .into();
        vb_state.set_branch(branch.clone())?;
    }

    let wd_tree = project_repository.repo().get_wd_tree()?;

    let branch_tree = repo
        .find_tree(branch.tree)
        .context("failed to find branch tree")?;

    // check index for conflicts
    let mut merge_index = repo
        .merge_trees(&target_tree, &wd_tree, &branch_tree)
        .context("failed to merge trees")?;

    if merge_index.has_conflicts() {
        return Err(errors::ApplyBranchError::BranchConflicts(branch_id));
    }

    // apply the branch
    branch.applied = true;
    vb_state.set_branch(branch.clone())?;

    ensure_selected_for_changes(&vb_state).context("failed to ensure selected for changes")?;

    // checkout the merge index
    repo.checkout_index(&mut merge_index)
        .force()
        .checkout()
        .context("failed to checkout index")?;

    super::integration::update_gitbutler_integration(&vb_state, project_repository)?;
    Ok(())
}

pub fn unapply_ownership(
    project_repository: &project_repository::Repository,
    ownership: &BranchOwnershipClaims,
) -> Result<(), errors::UnapplyOwnershipError> {
    if conflicts::is_resolving(project_repository) {
        return Err(errors::UnapplyOwnershipError::Conflict(
            errors::ProjectConflict {
                project_id: project_repository.project().id,
            },
        ));
    }

    let vb_state = project_repository.project().virtual_branches();
    let default_target = vb_state.get_default_target()?;

    let applied_branches = vb_state
        .list_branches()
        .context("failed to read virtual branches")?
        .into_iter()
        .filter(|b| b.applied)
        .collect::<Vec<_>>();

    let integration_commit_id =
        super::integration::get_workspace_head(&vb_state, project_repository)?;

    let (applied_statuses, _) = get_applied_status(
        project_repository,
        &integration_commit_id,
        &default_target.sha,
        applied_branches,
    )
    .context("failed to get status by branch")?;

    let hunks_to_unapply = applied_statuses
        .iter()
        .map(
            |(_branch, branch_files)| -> Result<Vec<(PathBuf, &diff::GitHunk)>> {
                let mut hunks_to_unapply = Vec::new();
                for (path, hunks) in branch_files {
                    let ownership_hunks: Vec<&Hunk> = ownership
                        .claims
                        .iter()
                        .filter(|o| o.file_path == *path)
                        .flat_map(|f| &f.hunks)
                        .collect();
                    for hunk in hunks {
                        if ownership_hunks.contains(&&Hunk::from(hunk)) {
                            hunks_to_unapply.push((path.clone(), hunk));
                        }
                    }
                }

                hunks_to_unapply.sort_by(|a, b| a.1.old_start.cmp(&b.1.old_start));

                Ok(hunks_to_unapply)
            },
        )
        .collect::<Result<Vec<_>>>()?
        .into_iter()
        .flatten()
        .collect::<Vec<_>>();

    let mut diff = HashMap::new();
    for h in hunks_to_unapply {
        if let Some(reversed_hunk) = diff::reverse_hunk(h.1) {
            diff.entry(h.0).or_insert_with(Vec::new).push(reversed_hunk);
        } else {
            return Err(errors::UnapplyOwnershipError::Other(anyhow::anyhow!(
                "failed to reverse hunk"
            )));
        }
    }

    let repo = &project_repository.git_repository;

    let target_commit = repo
        .find_commit(integration_commit_id)
        .context("failed to find target commit")?;

    let base_tree = target_commit.tree().context("failed to get target tree")?;
    let final_tree = applied_statuses.into_iter().fold(
        target_commit.tree().context("failed to get target tree"),
        |final_tree, status| {
            let final_tree = final_tree?;
            let tree_oid = write_tree(project_repository, &integration_commit_id, status.1)?;
            let branch_tree = repo.find_tree(tree_oid)?;
            let mut result = repo.merge_trees(&base_tree, &final_tree, &branch_tree)?;
            let final_tree_oid = result.write_tree_to(repo)?;
            repo.find_tree(final_tree_oid)
                .context("failed to find tree")
        },
    )?;

    let final_tree_oid = write_tree_onto_tree(project_repository, &final_tree, diff)?;
    let final_tree = repo
        .find_tree(final_tree_oid)
        .context("failed to find tree")?;

    repo.checkout_tree(&final_tree)
        .force()
        .remove_untracked()
        .checkout()
        .context("failed to checkout tree")?;

    super::integration::update_gitbutler_integration(&vb_state, project_repository)?;

    Ok(())
}

// reset a file in the project to the index state
pub fn reset_files(
    project_repository: &project_repository::Repository,
    files: &Vec<String>,
) -> Result<(), errors::UnapplyOwnershipError> {
    if conflicts::is_resolving(project_repository) {
        return Err(errors::UnapplyOwnershipError::Conflict(
            errors::ProjectConflict {
                project_id: project_repository.project().id,
            },
        ));
    }

    // for each tree, we need to checkout the entry from the index at that path
    // or if it doesn't exist, remove the file from the working directory
    let repo = &project_repository.git_repository;
    let index = repo.index().context("failed to get index")?;
    for file in files {
        let entry = index.get_path(Path::new(file), 0);
        if entry.is_some() {
            repo.checkout_index_path(Path::new(file))
                .context("failed to checkout index")?;
        } else {
            // find the project root
            let project_root = &project_repository.project().path;
            let path = Path::new(file);
            //combine the project root with the file path
            let path = &project_root.join(path);
            std::fs::remove_file(path).context("failed to remove file")?;
        }
    }

    Ok(())
}

// to unapply a branch, we need to write the current tree out, then remove those file changes from the wd
pub fn unapply_branch(
    project_repository: &project_repository::Repository,
    branch_id: BranchId,
) -> Result<Option<branch::Branch>, errors::UnapplyBranchError> {
    let vb_state = project_repository.project().virtual_branches();

    let mut target_branch = vb_state
        .get_branch(branch_id)
        .map_err(|error| match error {
            reader::Error::NotFound => {
                errors::UnapplyBranchError::BranchNotFound(errors::BranchNotFound {
                    project_id: project_repository.project().id,
                    branch_id,
                })
            }
            error => errors::UnapplyBranchError::Other(error.into()),
        })?;

    if !target_branch.applied {
        return Ok(Some(target_branch));
    }
    let _ = project_repository
        .project()
        .snapshot_branch_unapplied(target_branch.name.clone());

    let default_target = vb_state.get_default_target()?;
    let repo = &project_repository.git_repository;
    let target_commit = repo
        .find_commit(default_target.sha)
        .context("failed to find target commit")?;

    let final_tree = if conflicts::is_resolving(project_repository) {
        {
            target_branch.applied = false;
            target_branch.selected_for_changes = None;
            vb_state.set_branch(target_branch.clone())?;
        }
        conflicts::clear(project_repository).context("failed to clear conflicts")?;
        target_commit.tree().context("failed to get target tree")?
    } else {
        // if we are not resolving, we need to merge the rest of the applied branches
        let applied_branches = vb_state
            .list_branches()
            .context("failed to read virtual branches")?
            .into_iter()
            .filter(|b| b.applied)
            .collect::<Vec<_>>();

        let integration_commit =
            super::integration::update_gitbutler_integration(&vb_state, project_repository)?;

        let (applied_statuses, _) = get_applied_status(
            project_repository,
            &integration_commit,
            &default_target.sha,
            applied_branches,
        )
        .context("failed to get status by branch")?;

        let status = applied_statuses
            .iter()
            .find(|(s, _)| s.id == target_branch.id)
            .context("failed to find status for branch");

        if let Ok((branch, files)) = status {
            update_conflict_markers(project_repository, files)?;
            if files.is_empty() && branch.head == default_target.sha {
                // if there is nothing to unapply, remove the branch straight away
                vb_state
                    .remove_branch(target_branch.id)
                    .context("Failed to remove branch")?;

                ensure_selected_for_changes(&vb_state)
                    .context("failed to ensure selected for changes")?;

                project_repository.delete_branch_reference(&target_branch)?;
                return Ok(None);
            }

            target_branch.tree = write_tree(project_repository, &target_branch.head, files)?;
            target_branch.applied = false;
            target_branch.selected_for_changes = None;
            vb_state.set_branch(target_branch.clone())?;
        }

        let target_commit = repo
            .find_commit(default_target.sha)
            .context("failed to find target commit")?;

        // ok, update the wd with the union of the rest of the branches
        let base_tree = target_commit.tree().context("failed to get target tree")?;

        // go through the other applied branches and merge them into the final tree
        // then check that out into the working directory
        let final_tree = applied_statuses
            .into_iter()
            .filter(|(branch, _)| branch.id != branch_id)
            .fold(
                target_commit.tree().context("failed to get target tree"),
                |final_tree, status| {
                    let final_tree = final_tree?;
                    let branch = status.0;
                    let tree_oid = write_tree(project_repository, &branch.head, status.1)?;
                    let branch_tree = repo.find_tree(tree_oid)?;
                    let mut result = repo.merge_trees(&base_tree, &final_tree, &branch_tree)?;
                    let final_tree_oid = result.write_tree_to(repo)?;
                    repo.find_tree(final_tree_oid)
                        .context("failed to find tree")
                },
            )?;

        ensure_selected_for_changes(&vb_state).context("failed to ensure selected for changes")?;

        final_tree
    };

    // checkout final_tree into the working directory
    repo.checkout_tree(&final_tree)
        .force()
        .remove_untracked()
        .checkout()
        .context("failed to checkout tree")?;

    super::integration::update_gitbutler_integration(&vb_state, project_repository)?;

    Ok(Some(target_branch))
}

fn find_base_tree<'a>(
    repo: &'a git::Repository,
    branch_commit: &'a git2::Commit<'a>,
    target_commit: &'a git2::Commit<'a>,
) -> Result<git2::Tree<'a>> {
    // find merge base between target_commit and branch_commit
    let merge_base = repo
        .merge_base(target_commit.id().into(), branch_commit.id().into())
        .context("failed to find merge base")?;
    // turn oid into a commit
    let merge_base_commit = repo
        .find_commit(merge_base)
        .context("failed to find merge base commit")?;
    let base_tree = merge_base_commit
        .tree()
        .context("failed to get base tree object")?;
    Ok(base_tree)
}

pub fn list_virtual_branches(
    project_repository: &project_repository::Repository,
) -> Result<(Vec<VirtualBranch>, Vec<diff::FileDiff>), errors::ListVirtualBranchesError> {
    let mut branches: Vec<VirtualBranch> = Vec::new();

    let vb_state = project_repository.project().virtual_branches();
    let default_target = vb_state
        .get_default_target()
        .context("failed to get default target")?;

    let integration_commit_id =
        super::integration::get_workspace_head(&vb_state, project_repository)?;
    let integration_commit = project_repository
        .git_repository
        .find_commit(integration_commit_id)
        .unwrap();

    let (statuses, skipped_files) =
        get_status_by_branch(project_repository, Some(&integration_commit.id().into()))?;
    let max_selected_for_changes = statuses
        .iter()
        .filter_map(|(branch, _)| branch.selected_for_changes)
        .max()
        .unwrap_or(-1);

    for (branch, files) in statuses {
        let repo = &project_repository.git_repository;
        update_conflict_markers(project_repository, &files)?;

        let upstream_branch = match branch
            .upstream
            .as_ref()
            .map(|name| repo.find_branch(&git::Refname::from(name)))
            .transpose()
        {
            Err(git::Error::NotFound(_)) => Ok(None),
            Err(error) => Err(error),
            Ok(branch) => Ok(branch),
        }
        .context(format!(
            "failed to find upstream branch for {}",
            branch.name
        ))?;

        let upstram_branch_commit = upstream_branch
            .as_ref()
            .map(git::Branch::peel_to_commit)
            .transpose()
            .context(format!(
                "failed to find upstream branch commit for {}",
                branch.name
            ))?;

        // find upstream commits if we found an upstream reference
        let mut pushed_commits = HashMap::new();
        if let Some(upstream) = &upstram_branch_commit {
            let merge_base = repo
                .merge_base(upstream.id().into(), default_target.sha)
                .context(format!(
                    "failed to find merge base between {} and {}",
                    upstream.id(),
                    default_target.sha
                ))?;
            for oid in project_repository.l(upstream.id().into(), LogUntil::Commit(merge_base))? {
                pushed_commits.insert(oid, true);
            }
        }

        let mut is_integrated = false;
        let mut is_remote = false;

        // find all commits on head that are not on target.sha
        let commits = project_repository
            .log(branch.head, LogUntil::Commit(default_target.sha))
            .context(format!("failed to get log for branch {}", branch.name))?
            .iter()
            .map(|commit| {
                is_remote = if is_remote {
                    is_remote
                } else {
                    pushed_commits.contains_key(&commit.id().into())
                };

                // only check for integration if we haven't already found an integration
                is_integrated = if is_integrated {
                    is_integrated
                } else {
                    is_commit_integrated(project_repository, &default_target, commit)?
                };

                commit_to_vbranch_commit(
                    project_repository,
                    &branch,
                    commit,
                    is_integrated,
                    is_remote,
                )
            })
            .collect::<Result<Vec<_>>>()?;

        // if the branch is not applied, check to see if it's mergeable and up to date
        let mut base_current = true;
        if !branch.applied {
            // determine if this branch is up to date with the target/base
            let merge_base = repo
                .merge_base(default_target.sha, branch.head)
                .context("failed to find merge base")?;
            if merge_base != default_target.sha {
                base_current = false;
            }
        }

        let upstream = upstream_branch
            .map(|upstream_branch| branch_to_remote_branch(&upstream_branch))
            .transpose()?
            .flatten();

        let mut files = diffs_into_virtual_files(project_repository, files);

        let path_claim_positions: HashMap<&PathBuf, usize> = branch
            .ownership
            .claims
            .iter()
            .enumerate()
            .map(|(index, ownership_claim)| (&ownership_claim.file_path, index))
            .collect();

        files.sort_by(|a, b| {
            path_claim_positions
                .get(&a.path)
                .unwrap_or(&usize::MAX)
                .cmp(path_claim_positions.get(&b.path).unwrap_or(&usize::MAX))
        });

        let requires_force = is_requires_force(project_repository, &branch)?;

        let branch = VirtualBranch {
            id: branch.id,
            name: branch.name,
            notes: branch.notes,
            active: branch.applied,
            files,
            order: branch.order,
            commits,
            requires_force,
            upstream,
            upstream_name: branch
                .upstream
                .and_then(|r| Refname::from(r).branch().map(Into::into)),
            conflicted: conflicts::is_resolving(project_repository),
            base_current,
            ownership: branch.ownership,
            updated_at: branch.updated_timestamp_ms,
            selected_for_changes: branch.selected_for_changes == Some(max_selected_for_changes),
            head: branch.head,
        };
        branches.push(branch);
    }

    let mut branches = branches_with_large_files_abridged(branches);
    branches.sort_by(|a, b| a.order.cmp(&b.order));

    Ok((branches, skipped_files))
}

fn branches_with_large_files_abridged(mut branches: Vec<VirtualBranch>) -> Vec<VirtualBranch> {
    for branch in &mut branches {
        for file in &mut branch.files {
            // Diffs larger than 500kb are considered large
            if file.hunks.iter().any(|hunk| hunk.diff.len() > 500_000) {
                file.large = true;
                file.hunks.iter_mut().for_each(|hunk| {
                    hunk.diff.drain(..);
                });
            }
        }
    }
    branches
}

fn joined(start_a: u32, end_a: u32, start_b: u32, end_b: u32) -> bool {
    ((start_a >= start_b && start_a <= end_b) || (end_a >= start_b && end_a <= end_b))
        || ((start_b >= start_a && start_b <= end_a) || (end_b >= start_a && end_b <= end_a))
}

fn is_requires_force(
    project_repository: &project_repository::Repository,
    branch: &branch::Branch,
) -> Result<bool> {
    let upstream = if let Some(upstream) = &branch.upstream {
        upstream
    } else {
        return Ok(false);
    };

    let reference = match project_repository
        .git_repository
        .refname_to_id(&upstream.to_string())
    {
        Ok(reference) => reference,
        Err(git::Error::NotFound(_)) => return Ok(false),
        Err(other) => return Err(other).context("failed to find upstream reference"),
    };

    let upstream_commit = project_repository
        .git_repository
        .find_commit(reference)
        .context("failed to find upstream commit")?;

    let merge_base = project_repository
        .git_repository
        .merge_base(upstream_commit.id().into(), branch.head)?;

    Ok(merge_base != upstream_commit.id().into())
}

fn list_virtual_commit_files(
    project_repository: &project_repository::Repository,
    commit: &git2::Commit,
) -> Result<Vec<VirtualBranchFile>> {
    if commit.parent_count() == 0 {
        return Ok(vec![]);
    }

    let parent = commit.parent(0).context("failed to get parent commit")?;
    let commit_tree = commit.tree().context("failed to get commit tree")?;
    let parent_tree = parent.tree().context("failed to get parent tree")?;
    let diff = diff::trees(
        &project_repository.git_repository,
        &parent_tree,
        &commit_tree,
    )?;
    let hunks_by_filepath = virtual_hunks_by_file_diffs(&project_repository.project().path, diff);
    Ok(virtual_hunks_into_virtual_files(
        project_repository,
        hunks_by_filepath,
    ))
}

fn commit_to_vbranch_commit(
    repository: &project_repository::Repository,
    branch: &branch::Branch,
    commit: &git2::Commit,
    is_integrated: bool,
    is_remote: bool,
) -> Result<VirtualBranchCommit> {
    let timestamp = u128::try_from(commit.time().seconds())?;
    let message = commit.message_bstr().to_owned();

    let files =
        list_virtual_commit_files(repository, commit).context("failed to list commit files")?;

    let parent_ids: Vec<git::Oid> = commit
        .parents()
        .map(|c| {
            let c: git::Oid = c.id().into();
            c
        })
        .collect::<Vec<_>>();

    let commit = VirtualBranchCommit {
        id: commit.id().into(),
        created_at: timestamp * 1000,
        author: commit.author().into(),
        description: message,
        is_remote,
        files,
        is_integrated,
        parent_ids,
        branch_id: branch.id,
        change_id: commit.change_id(),
        is_signed: commit.is_signed(),
        conflicted_files: commit.conflicted_files(),
    };

    Ok(commit)
}

pub fn create_virtual_branch(
    project_repository: &project_repository::Repository,
    create: &BranchCreateRequest,
) -> Result<branch::Branch, errors::CreateVirtualBranchError> {
    let vb_state = project_repository.project().virtual_branches();

    let default_target = vb_state.get_default_target()?;

    let commit = project_repository
        .git_repository
        .find_commit(default_target.sha)
        .context("failed to find default target commit")?;

    let tree = commit
        .tree()
        .context("failed to find defaut target commit tree")?;

    let mut all_virtual_branches = vb_state
        .list_branches()
        .context("failed to read virtual branches")?;

    let name = dedup(
        &all_virtual_branches
            .iter()
            .map(|b| b.name.as_str())
            .collect::<Vec<_>>(),
        create
            .name
            .as_ref()
            .unwrap_or(&"Virtual branch".to_string()),
    );

    _ = project_repository
        .project()
        .snapshot_branch_creation(name.clone());

    all_virtual_branches.sort_by_key(|branch| branch.order);

    let order = create
        .order
        .unwrap_or(all_virtual_branches.len())
        .clamp(0, all_virtual_branches.len());

    let selected_for_changes = if let Some(selected_for_changes) = create.selected_for_changes {
        if selected_for_changes {
            for mut other_branch in vb_state
                .list_branches()
                .context("failed to read virtual branches")?
            {
                other_branch.selected_for_changes = None;
                vb_state.set_branch(other_branch.clone())?;
            }
            Some(now_since_unix_epoch_ms())
        } else {
            None
        }
    } else {
        (!all_virtual_branches
            .iter()
            .any(|b| b.selected_for_changes.is_some()))
        .then_some(now_since_unix_epoch_ms())
    };

    // make space for the new branch
    for (i, branch) in all_virtual_branches.iter().enumerate() {
        let mut branch = branch.clone();
        let new_order = if i < order { i } else { i + 1 };
        if branch.order != new_order {
            branch.order = new_order;
            vb_state
                .set_branch(branch.clone())
                .context("failed to write branch")?;
        }
    }

    let now = crate::time::now_ms();

    let mut branch = Branch {
        id: BranchId::generate(),
        name: name.clone(),
        notes: String::new(),
        applied: true,
        upstream: None,
        upstream_head: None,
        tree: tree.id().into(),
        head: default_target.sha,
        created_timestamp_ms: now,
        updated_timestamp_ms: now,
        ownership: BranchOwnershipClaims::default(),
        order,
        selected_for_changes,
    };

    if let Some(ownership) = &create.ownership {
        set_ownership(&vb_state, &mut branch, ownership).context("failed to set ownership")?;
    }

    vb_state
        .set_branch(branch.clone())
        .context("failed to write branch")?;

    project_repository.add_branch_reference(&branch)?;

    Ok(branch)
}

/// Integrates upstream work from a remote branch.
///
/// First we determine strategy based on preferences and branch state. If you
/// have allowed force push then it is likely branch commits frequently get
/// rebased, meaning we want to cherry pick new upstream work onto our rebased
/// commits.
///
/// If your local branch has been rebased, but you have new local only commits,
/// we _must_ rebase the upstream commits on top of the last rebased commit. We
/// do this to avoid duplicate commits, but we then need to let the user decide
/// if the local only commits get rebased on top of new upstream work or merged
/// with the new commits. The latter is sometimes preferable because you have
/// at most one merge conflict to resolve, while rebasing requires a multi-step
/// interactive process (currently not supported, so we abort).
///
/// If you do not allow force push then first validate the remote branch and
/// your local branch have the same merge base. A different merge base means
/// means either you or the remote branch has been rebased, and merging the
/// two would introduce duplicate commits (same changes, different hash).
///
/// Additionally, if we succeed in integrating the upstream commit, we still
/// need to merge the new branch tree with the working directory tree. This
/// might introduce more conflicts, but there is no need to commit at the
/// end since there will only be one parent commit.
///
pub fn integrate_upstream_commits(
    project_repository: &project_repository::Repository,
    branch_id: BranchId,
    user: Option<&users::User>,
) -> Result<(), anyhow::Error> {
    conflicts::is_conflicting::<&Path>(project_repository, None)?;

    let repo = &project_repository.git_repository;
    let project = project_repository.project();
    let vb_state = project.virtual_branches();

    let mut branch = vb_state.get_branch(branch_id).map_err(Error::from_err)?;
    let default_target = vb_state.get_default_target()?;

    let upstream_branch = branch.upstream.as_ref().context("upstream not found")?;
    let upstream_oid = repo.refname_to_id(&upstream_branch.to_string())?;
    let upstream_commit = repo.find_commit(upstream_oid)?;

    if upstream_commit.id() == branch.head.into() {
        return Ok(());
    }

    let upstream_commits =
        project_repository.list_commits(upstream_commit.id().into(), default_target.sha)?;
    let branch_commits = project_repository.list_commits(branch.head, default_target.sha)?;

    let branch_commit_ids = branch_commits.iter().map(|c| c.id()).collect::<Vec<_>>();

    let branch_change_ids = branch_commits
        .iter()
        .filter_map(|c| c.change_id())
        .collect::<Vec<_>>();

    let mut unknown_commits: Vec<git::Oid> = upstream_commits
        .iter()
        .filter(|c| {
            (!c.change_id()
                .is_some_and(|cid| branch_change_ids.contains(&cid)))
                && !branch_commit_ids.contains(&c.id())
        })
        .map(|c| c.id().into())
        .collect::<Vec<_>>();

    let rebased_commits = upstream_commits
        .iter()
        .filter(|c| {
            c.change_id()
                .is_some_and(|cid| branch_change_ids.contains(&cid))
                && !branch_commit_ids.contains(&c.id())
        })
        .map(|c| c.id())
        .collect::<Vec<_>>();

    // If there are no new commits then there is nothing to do.
    if unknown_commits.is_empty() {
        return Ok(());
    };

    let merge_base = repo.merge_base(default_target.sha, upstream_oid)?;

    // Booleans needed for a decision on how integrate upstream commits.
    // let is_same_base = default_target.sha == merge_base;
    let can_use_force = *project.ok_with_force_push;
    let has_rebased_commits = !rebased_commits.is_empty();

    // We can't proceed if we rebased local commits but no permission to force push. In this
    // scenario we would need to "cherry rebase" new upstream commits onto the last rebased
    // local commit.
    if has_rebased_commits && !can_use_force {
        let message = "Aborted because force push is disallowed and commits have been rebased.";
        return Err(anyhow!("Cannot merge rebased commits without force push")
            .context(error::Context::new(Code::ProjectConflict, message)));
    }

    let integration_result = match can_use_force {
        true => integrate_with_rebase(project_repository, &mut branch, &mut unknown_commits),
        false => {
            if has_rebased_commits {
                let message =
                    "Aborted because force push is disallowed and commits have been rebased.";
                return Err(anyhow!("Cannot merge rebased commits without force push")
                    .context(error::Context::new(Code::ProjectConflict, message)));
            }
            integrate_with_merge(
                project_repository,
                user,
                &mut branch,
                &upstream_commit,
                merge_base,
            )
        }
    };

    // TODO: Use thiserror for the two integrate_with functions instead of this?
    if let Err(err) = &integration_result {
        if err
            .custom_context()
            .is_some_and(|c| c.code == Code::ProjectConflict)
        {
            return Ok(());
        };
    };

    let new_head = integration_result?;
    let new_head_tree = repo.find_commit(new_head)?.tree()?;
    let head_commit = repo.find_commit(new_head)?;

    let wd_tree = project_repository.repo().get_wd_tree()?;
    let integration_tree = repo
        .find_commit(get_workspace_head(&vb_state, project_repository)?)?
        .tree()?;

    let mut merge_index = repo.merge_trees(&integration_tree, &new_head_tree, &wd_tree)?;

    if merge_index.has_conflicts() {
        repo.checkout_index(&mut merge_index)
            .allow_conflicts()
            .conflict_style_merge()
            .force()
            .checkout()?;
    } else {
        branch.head = new_head;
        branch.tree = head_commit.tree()?.id().into();
        vb_state.set_branch(branch.clone())?;
        repo.checkout_index(&mut merge_index).force().checkout()?;
    };

    super::integration::update_gitbutler_integration(&vb_state, project_repository)?;
    Ok(())
}

pub fn integrate_with_rebase(
    project_repository: &project_repository::Repository,
    branch: &mut Branch,
    unknown_commits: &mut Vec<git::Oid>,
) -> Result<git::Oid> {
    cherry_rebase_group(
        project_repository,
        branch.head,
        unknown_commits.as_mut_slice(),
    )
}

pub fn integrate_with_merge(
    project_repository: &project_repository::Repository,
    user: Option<&users::User>,
    branch: &mut Branch,
    upstream_commit: &git2::Commit,
    merge_base: git::Oid,
) -> Result<git::Oid> {
    let wd_tree = project_repository.repo().get_wd_tree()?;
    let repo = &project_repository.git_repository;
    let remote_tree = upstream_commit.tree().context("failed to get tree")?;
    let upstream_branch = branch.upstream.as_ref().context("upstream not found")?;
    // let merge_tree = repo.find_commit(merge_base).and_then(|c| c.tree())?;
    let merge_tree = repo.find_commit(merge_base)?;
    let merge_tree = merge_tree.tree()?;

    let mut merge_index = repo.merge_trees(&merge_tree, &wd_tree, &remote_tree)?;

    if merge_index.has_conflicts() {
        let conflicts = merge_index.conflicts()?;
        let merge_conflicts = conflicts
            .flatten()
            .filter_map(|c| c.our)
            .map(|our| std::string::String::from_utf8_lossy(&our.path).to_string())
            .collect::<Vec<_>>();
        conflicts::mark(
            project_repository,
            merge_conflicts,
            Some(upstream_commit.id().into()),
        )?;
        repo.checkout_index(&mut merge_index)
            .allow_conflicts()
            .conflict_style_merge()
            .force()
            .checkout()?;
        return Err(anyhow!("Merging")).context(error::Context::new_static(
            Code::ProjectConflict,
            "Merge problem",
        ));
    }

    let merge_tree_oid = merge_index.write_tree_to(repo)?;
    let merge_tree = repo.find_tree(merge_tree_oid)?;
    let head_commit = repo.find_commit(branch.head)?;

    project_repository.commit(
        user,
        format!(
            "Merged {}/{} into {}",
            upstream_branch.remote(),
            upstream_branch.branch(),
            branch.name
        )
        .as_str(),
        &merge_tree,
        &[&head_commit, upstream_commit],
        None,
    )
}

pub fn update_branch(
    project_repository: &project_repository::Repository,
    branch_update: branch::BranchUpdateRequest,
) -> Result<branch::Branch, errors::UpdateBranchError> {
    let vb_state = project_repository.project().virtual_branches();
    let mut branch = vb_state
        .get_branch(branch_update.id)
        .map_err(|error| match error {
            reader::Error::NotFound => {
                errors::UpdateBranchError::BranchNotFound(errors::BranchNotFound {
                    project_id: project_repository.project().id,
                    branch_id: branch_update.id,
                })
            }
            _ => errors::UpdateBranchError::Other(error.into()),
        })?;
    _ = project_repository
        .project()
        .snapshot_branch_update(&branch, &branch_update);

    if let Some(ownership) = &branch_update.ownership {
        set_ownership(&vb_state, &mut branch, ownership).context("failed to set ownership")?;
    }

    if let Some(name) = &branch_update.name {
        let all_virtual_branches = vb_state
            .list_branches()
            .context("failed to read virtual branches")?;

        project_repository.delete_branch_reference(&branch)?;

        branch.name = dedup(
            &all_virtual_branches
                .iter()
                .map(|b| b.name.as_str())
                .collect::<Vec<_>>(),
            name,
        );

        project_repository.add_branch_reference(&branch)?;
    };

    if let Some(updated_upstream) = &branch_update.upstream {
        let default_target = vb_state.get_default_target()?;
        let upstream_remote = match default_target.push_remote_name {
            Some(remote) => remote.clone(),
            None => default_target.branch.remote().to_owned(),
        };

        let remote_branch = format!(
            "refs/remotes/{}/{}",
            upstream_remote,
            normalize_branch_name(updated_upstream)
        )
        .parse::<git::RemoteRefname>()
        .unwrap();
        branch.upstream = Some(remote_branch);
    };

    if let Some(notes) = branch_update.notes.clone() {
        branch.notes = notes;
    };

    if let Some(order) = branch_update.order {
        branch.order = order;
    };

    if let Some(selected_for_changes) = branch_update.selected_for_changes {
        branch.selected_for_changes = if selected_for_changes {
            for mut other_branch in vb_state
                .list_branches()
                .context("failed to read virtual branches")?
                .into_iter()
                .filter(|b| b.id != branch.id)
            {
                other_branch.selected_for_changes = None;
                vb_state.set_branch(other_branch.clone())?;
            }
            Some(now_since_unix_epoch_ms())
        } else {
            None
        };
    };

    vb_state
        .set_branch(branch.clone())
        .context("failed to write target branch")?;
    Ok(branch)
}

pub fn delete_branch(
    project_repository: &project_repository::Repository,
    branch_id: BranchId,
) -> Result<(), Error> {
    let vb_state = project_repository.project().virtual_branches();
    let branch = match vb_state.get_branch(branch_id) {
        Ok(branch) => Ok(branch),
        Err(reader::Error::NotFound) => return Ok(()),
        Err(error) => Err(error),
    }
    .context("failed to read branch")?;
    _ = project_repository
        .project()
        .snapshot_branch_deletion(branch.name.clone());

    if branch.applied && unapply_branch(project_repository, branch_id)?.is_none() {
        return Ok(());
    }

    vb_state
        .remove_branch(branch.id)
        .context("Failed to remove branch")?;

    project_repository.delete_branch_reference(&branch)?;

    ensure_selected_for_changes(&vb_state).context("failed to ensure selected for changes")?;

    Ok(())
}

fn ensure_selected_for_changes(vb_state: &VirtualBranchesHandle) -> Result<()> {
    let mut applied_branches = vb_state
        .list_branches()
        .context("failed to list branches")?
        .into_iter()
        .filter(|b| b.applied)
        .collect::<Vec<_>>();

    if applied_branches.is_empty() {
        println!("no applied branches");
        return Ok(());
    }

    if applied_branches
        .iter()
        .any(|b| b.selected_for_changes.is_some())
    {
        println!("some branches already selected for changes");
        return Ok(());
    }

    applied_branches.sort_by_key(|branch| branch.order);

    applied_branches[0].selected_for_changes = Some(now_since_unix_epoch_ms());
    vb_state.set_branch(applied_branches[0].clone())?;
    Ok(())
}

fn set_ownership(
    vb_state: &VirtualBranchesHandle,
    target_branch: &mut branch::Branch,
    ownership: &branch::BranchOwnershipClaims,
) -> Result<()> {
    if target_branch.ownership.eq(ownership) {
        // nothing to update
        return Ok(());
    }

    let virtual_branches = vb_state
        .list_branches()
        .context("failed to read virtual branches")?;

    let mut claim_outcomes =
        branch::reconcile_claims(virtual_branches, target_branch, &ownership.claims)?;
    for claim_outcome in &mut claim_outcomes {
        if !claim_outcome.removed_claims.is_empty() {
            vb_state
                .set_branch(claim_outcome.updated_branch.clone())
                .context("failed to write ownership for branch".to_string())?;
        }
    }

    // Updates the claiming branch that was passed as mutable state with the new ownership claims
    // TODO: remove mutable reference to target_branch
    target_branch.ownership = ownership.clone();

    Ok(())
}

#[derive(Default)]
struct MTimeCache(HashMap<PathBuf, u128>);

impl MTimeCache {
    fn mtime_by_path<P: AsRef<Path>>(&mut self, path: P) -> u128 {
        let path = path.as_ref();

        if let Some(mtime) = self.0.get(path) {
            return *mtime;
        }

        let mtime = path
            .metadata()
            .map_or_else(
                |_| SystemTime::now(),
                |metadata| {
                    metadata
                        .modified()
                        .or(metadata.created())
                        .unwrap_or_else(|_| SystemTime::now())
                },
            )
            .duration_since(time::UNIX_EPOCH)
            .map_or(0, |d| d.as_millis());
        self.0.insert(path.into(), mtime);
        mtime
    }
}

pub(super) fn virtual_hunks_by_git_hunks<'a>(
    project_path: &'a Path,
    diff: impl IntoIterator<Item = (PathBuf, Vec<diff::GitHunk>)> + 'a,
) -> impl Iterator<Item = (PathBuf, Vec<VirtualBranchHunk>)> + 'a {
    let mut mtimes = MTimeCache::default();
    diff.into_iter().map(move |(file_path, hunks)| {
        let hunks = hunks
            .into_iter()
            .map(|hunk| {
                VirtualBranchHunk::from_git_hunk(project_path, file_path.clone(), hunk, &mut mtimes)
            })
            .collect::<Vec<_>>();
        (file_path, hunks)
    })
}

pub fn virtual_hunks_by_file_diffs<'a>(
    project_path: &'a Path,
    diff: impl IntoIterator<Item = (PathBuf, FileDiff)> + 'a,
) -> impl Iterator<Item = (PathBuf, Vec<VirtualBranchHunk>)> + 'a {
    virtual_hunks_by_git_hunks(
        project_path,
        diff.into_iter()
            .map(move |(file_path, file)| (file_path, file.hunks)),
    )
}

pub type BranchStatus = HashMap<PathBuf, Vec<diff::GitHunk>>;
pub type VirtualBranchHunksByPathMap = HashMap<PathBuf, Vec<VirtualBranchHunk>>;

// list the virtual branches and their file statuses (statusi?)
#[allow(clippy::type_complexity)]
pub fn get_status_by_branch(
    project_repository: &project_repository::Repository,
    integration_commit: Option<&git::Oid>,
) -> Result<(AppliedStatuses, Vec<diff::FileDiff>)> {
    let vb_state = project_repository.project().virtual_branches();

    let default_target = vb_state.get_default_target()?;

    let virtual_branches = vb_state
        .list_branches()
        .context("failed to read virtual branches")?;

    let applied_virtual_branches = virtual_branches
        .iter()
        .filter(|branch| branch.applied)
        .cloned()
        .collect::<Vec<_>>();

    let (applied_status, skipped_files) = get_applied_status(
        project_repository,
        // TODO: Keep this optional or update lots of tests?
        integration_commit.unwrap_or(&default_target.sha),
        &default_target.sha,
        applied_virtual_branches,
    )?;

    let non_applied_virtual_branches = virtual_branches
        .into_iter()
        .filter(|branch| !branch.applied)
        .collect::<Vec<_>>();

    let non_applied_status =
        get_non_applied_status(project_repository, non_applied_virtual_branches)?;

    Ok((
        applied_status
            .into_iter()
            .chain(non_applied_status)
            .collect(),
        skipped_files,
    ))
}

// given a list of non applied virtual branches, return the status of each file, comparing the default target with
// virtual branch latest tree
//
// ownerships are not taken into account here, as they are not relevant for non applied branches
fn get_non_applied_status(
    project_repository: &project_repository::Repository,
    virtual_branches: Vec<branch::Branch>,
) -> Result<Vec<(branch::Branch, BranchStatus)>> {
    virtual_branches
        .into_iter()
        .map(|branch| -> Result<(branch::Branch, BranchStatus)> {
            if branch.applied {
                bail!("branch {} is applied", branch.name);
            }
            let branch_tree = project_repository
                .git_repository
                .find_tree(branch.tree)
                .context(format!("failed to find tree {}", branch.tree))?;

            let head_tree = project_repository
                .git_repository
                .find_commit(branch.head)
                .context("failed to find target commit")?
                .tree()
                .context("failed to find target tree")?;

            let diff = diff::trees(&project_repository.git_repository, &head_tree, &branch_tree)?;

            Ok((branch, diff::diff_files_into_hunks(diff).collect()))
        })
        .collect::<Result<Vec<_>>>()
}

// Returns branches and their associated file changes, in addition to a list
// of skipped files.
fn get_applied_status(
    project_repository: &project_repository::Repository,
    integration_commit: &git::Oid,
    target_sha: &git::Oid,
    mut virtual_branches: Vec<branch::Branch>,
) -> Result<(AppliedStatuses, Vec<diff::FileDiff>)> {
    let base_file_diffs = diff::workdir(&project_repository.git_repository, integration_commit)
        .context("failed to diff workdir")?;

    let mut skipped_files: Vec<diff::FileDiff> = Vec::new();
    for file_diff in base_file_diffs.values() {
        if file_diff.skipped {
            skipped_files.push(file_diff.clone());
        }
    }
    let mut base_diffs: HashMap<_, _> = diff_files_into_hunks(base_file_diffs).collect();

    // sort by order, so that the default branch is first (left in the ui)
    virtual_branches.sort_by(|a, b| a.order.cmp(&b.order));

    if virtual_branches.is_empty() && !base_diffs.is_empty() {
        virtual_branches =
            vec![
                create_virtual_branch(project_repository, &BranchCreateRequest::default())
                    .context("failed to create default branch")?,
            ];
    }

    let mut commit_to_branch = HashMap::new();
    for branch in &mut virtual_branches {
        for commit in project_repository.log(branch.head, LogUntil::Commit(*target_sha))? {
            commit_to_branch.insert(commit.id(), branch.id);
        }
    }

    let mut diffs_by_branch: HashMap<BranchId, BranchStatus> = virtual_branches
        .iter()
        .map(|branch| (branch.id, HashMap::new()))
        .collect();

    let mut mtimes = MTimeCache::default();
    let mut locked_hunk_map = HashMap::<HunkHash, Vec<diff::HunkLock>>::new();

    let merge_base = project_repository
        .git_repository
        .merge_base(*target_sha, *integration_commit)?;

    // The merge base between the integration commit and target _is_ the
    // target, unless you are resolving merge conflicts. If that's the case
    // we ignore locks until we are back to normal mode.
    //
    // If we keep the test repo and panic when `berge_base != target_sha`
    // when running the test below, then we have the following commit graph.
    //
    // Test: virtual_branches::update_base_branch::applied_branch::integrated_with_locked_conflicting_hunks
    // Command: `git log --oneline --all --graph``
    // * 244b526 GitButler WIP Commit
    // | * ea2956e (HEAD -> gitbutler/integration) GitButler Integration Commit
    // | *   3f2ccce (origin/master) Merge pull request from refs/heads/Virtual-branch
    // | |\
    // | |/
    // |/|
    // | * a6a0ed8 second
    // | | * f833dbe (int) Workspace Head
    // | |/
    // |/|
    // * | dee400c (origin/Virtual-branch, merge_base) third
    // |/
    // * 56c139c (master) first
    // * 6276165 Initial commit
    // (END)
    if merge_base == *target_sha {
        for (path, hunks) in base_diffs.clone().into_iter() {
            for hunk in hunks {
                let blame = project_repository.git_repository.blame(
                    &path,
                    hunk.old_start,
                    (hunk.old_start + hunk.old_lines).saturating_sub(1),
                    target_sha,
                    integration_commit,
                );

                if let Ok(blame) = blame {
                    for blame_hunk in blame.iter() {
                        let commit_id = git::Oid::from(blame_hunk.orig_commit_id());
                        if commit_id != *target_sha && commit_id != *integration_commit {
                            let hash = Hunk::hash_diff(&hunk.diff_lines);
                            let Some(branch_id) = commit_to_branch.get(&commit_id.into()) else {
                                // This is a truly absurd situation
                                // TODO: Test if this still happens
                                tracing::error!(
                                    "commit {:?} not found in commit_to_branch map {:?}",
                                    commit_id,
                                    commit_to_branch
                                );
                                continue;
                            };

                            let hunk_lock = diff::HunkLock {
                                branch_id: *branch_id,
                                commit_id,
                            };
                            locked_hunk_map
                                .entry(hash)
                                .and_modify(|locks| {
                                    locks.push(hunk_lock);
                                })
                                .or_insert(vec![hunk_lock]);
                        }
                    }
                }
            }
        }
    }

    for branch in &mut virtual_branches {
        if !branch.applied {
            bail!("branch {} is not applied", branch.name);
        }

        let old_claims = branch.ownership.claims.clone();
        let new_claims = old_claims
            .iter()
            .filter_map(|claim| {
                let git_diff_hunks = match base_diffs.get_mut(&claim.file_path) {
                    None => return None,
                    Some(hunks) => hunks,
                };

                let mtime = mtimes.mtime_by_path(claim.file_path.as_path());

                let claimed_hunks: Vec<Hunk> = claim
                    .hunks
                    .iter()
                    .filter_map(|claimed_hunk| {
                        // if any of the current hunks intersects with the owned hunk, we want to keep it
                        for (i, git_diff_hunk) in git_diff_hunks.iter().enumerate() {
                            let hash = Hunk::hash_diff(&git_diff_hunk.diff_lines);
                            if locked_hunk_map.contains_key(&hash) {
                                return None; // Defer allocation to unclaimed hunks processing
                            }
                            if claimed_hunk.eq(&Hunk::from(git_diff_hunk)) {
                                let timestamp = claimed_hunk.timestamp_ms().unwrap_or(mtime);
                                diffs_by_branch
                                    .entry(branch.id)
                                    .or_default()
                                    .entry(claim.file_path.clone())
                                    .or_default()
                                    .push(git_diff_hunk.clone());

                                git_diff_hunks.remove(i);
                                return Some(
                                    claimed_hunk
                                        .clone()
                                        .with_timestamp(timestamp)
                                        .with_hash(hash),
                                );
                            } else if claimed_hunk.intersects(git_diff_hunk) {
                                diffs_by_branch
                                    .entry(branch.id)
                                    .or_default()
                                    .entry(claim.file_path.clone())
                                    .or_default()
                                    .push(git_diff_hunk.clone());
                                let updated_hunk = Hunk {
                                    start: git_diff_hunk.new_start,
                                    end: git_diff_hunk.new_start + git_diff_hunk.new_lines,
                                    timestamp_ms: Some(mtime),
                                    hash: Some(hash),
                                    locked_to: git_diff_hunk.locked_to.to_vec(),
                                };
                                git_diff_hunks.remove(i);
                                return Some(updated_hunk);
                            }
                        }
                        None
                    })
                    .collect();

                if claimed_hunks.is_empty() {
                    // No need for an empty claim
                    None
                } else {
                    Some(OwnershipClaim {
                        file_path: claim.file_path.clone(),
                        hunks: claimed_hunks,
                    })
                }
            })
            .collect();

        branch.ownership = BranchOwnershipClaims { claims: new_claims };
    }

    let max_selected_for_changes = virtual_branches
        .iter()
        .filter_map(|b| b.selected_for_changes)
        .max()
        .unwrap_or(-1);
    let default_vbranch_pos = virtual_branches
        .iter()
        .position(|b| b.selected_for_changes == Some(max_selected_for_changes))
        .unwrap_or(0);

    // Everything claimed has been removed from `base_diffs`, here we just
    // process the remaining ones.
    for (filepath, hunks) in base_diffs {
        for hunk in hunks {
            let hash = Hunk::hash_diff(&hunk.diff_lines);
            let locked_to = locked_hunk_map.get(&hash);

            let vbranch_pos = if let Some(locks) = locked_to {
                let first_lock = &locks[0];
                let p = virtual_branches
                    .iter()
                    .position(|vb| vb.id == first_lock.branch_id);
                match p {
                    Some(p) => p,
                    _ => default_vbranch_pos,
                }
            } else {
                default_vbranch_pos
            };

            let hash = Hunk::hash_diff(&hunk.diff_lines);
            let mut new_hunk = Hunk::from(&hunk)
                .with_timestamp(mtimes.mtime_by_path(filepath.as_path()))
                .with_hash(hash);
            new_hunk.locked_to = match locked_to {
                Some(locked_to) => locked_to.clone(),
                _ => vec![],
            };

            virtual_branches[vbranch_pos].ownership.put(OwnershipClaim {
                file_path: filepath.clone(),
                hunks: vec![Hunk::from(&hunk)
                    .with_timestamp(mtimes.mtime_by_path(filepath.as_path()))
                    .with_hash(Hunk::hash_diff(&hunk.diff_lines))],
            });

            let hunk = match locked_to {
                Some(locks) => hunk.with_locks(locks),
                _ => hunk,
            };
            diffs_by_branch
                .entry(virtual_branches[vbranch_pos].id)
                .or_default()
                .entry(filepath.clone())
                .or_default()
                .push(hunk);
        }
    }

    let mut hunks_by_branch = diffs_by_branch
        .into_iter()
        .map(|(branch_id, hunks)| {
            (
                virtual_branches
                    .iter()
                    .find(|b| b.id.eq(&branch_id))
                    .unwrap()
                    .clone(),
                hunks,
            )
        })
        .collect::<Vec<_>>();

    // write updated state if not resolving
    if !project_repository.is_resolving() {
        let vb_state = project_repository.project().virtual_branches();
        for (vbranch, files) in &mut hunks_by_branch {
            vbranch.tree = write_tree(project_repository, &vbranch.head, files)?;
            vb_state
                .set_branch(vbranch.clone())
                .context(format!("failed to write virtual branch {}", vbranch.name))?;
        }
    }

    Ok((hunks_by_branch, skipped_files))
}

/// NOTE: There is no use returning an iterator here as this acts like the final product.
fn virtual_hunks_into_virtual_files(
    project_repository: &project_repository::Repository,
    hunks: impl IntoIterator<Item = (PathBuf, Vec<VirtualBranchHunk>)>,
) -> Vec<VirtualBranchFile> {
    hunks
        .into_iter()
        .map(|(path, hunks)| {
            let id = path.display().to_string();
            let conflicted =
                conflicts::is_conflicting(project_repository, Some(&id)).unwrap_or(false);
            let binary = hunks.iter().any(|h| h.binary);
            let modified_at = hunks.iter().map(|h| h.modified_at).max().unwrap_or(0);
            debug_assert!(hunks.iter().all(|hunk| hunk.file_path == path));
            VirtualBranchFile {
                id,
                path,
                hunks,
                binary,
                large: false,
                modified_at,
                conflicted,
            }
        })
        .collect::<Vec<_>>()
}

// reset virtual branch to a specific commit
pub fn reset_branch(
    project_repository: &project_repository::Repository,
    branch_id: BranchId,
    target_commit_oid: git::Oid,
) -> Result<(), errors::ResetBranchError> {
    let vb_state = project_repository.project().virtual_branches();

    let default_target = vb_state.get_default_target()?;

    let mut branch = match vb_state.get_branch(branch_id) {
        Ok(branch) => Ok(branch),
        Err(reader::Error::NotFound) => Err(errors::ResetBranchError::BranchNotFound(
            errors::BranchNotFound {
                branch_id,
                project_id: project_repository.project().id,
            },
        )),
        Err(error) => Err(errors::ResetBranchError::Other(error.into())),
    }?;

    if branch.head == target_commit_oid {
        // nothing to do
        return Ok(());
    }

    if default_target.sha != target_commit_oid
        && !project_repository
            .l(branch.head, LogUntil::Commit(default_target.sha))?
            .contains(&target_commit_oid)
    {
        return Err(errors::ResetBranchError::CommitNotFoundInBranch(
            target_commit_oid,
        ));
    }

    // Compute the old workspace before resetting so we can can figure out
    // what hunks were released by this reset, and assign them to this branch.
    let old_head = get_workspace_head(&vb_state, project_repository)?;

    branch.head = target_commit_oid;
    vb_state
        .set_branch(branch.clone())
        .context("failed to write branch")?;

    let updated_head = get_workspace_head(&vb_state, project_repository)?;
    let repo = &project_repository.git_repository;
    let diff = trees(
        repo,
        &repo
            .find_commit(updated_head)?
            .tree()
            .map_err(anyhow::Error::from)?,
        &repo
            .find_commit(old_head)?
            .tree()
            .map_err(anyhow::Error::from)?,
    )?;

    // Assign the new hunks to the branch we're working on.
    for (path, filediff) in diff {
        for hunk in filediff.hunks {
            let hash = Hunk::hash_diff(&hunk.diff_lines);
            branch.ownership.put(
                format!(
                    "{}:{}-{}-{:?}",
                    path.display(),
                    hunk.new_start,
                    hunk.new_start + hunk.new_lines,
                    &hash
                )
                .parse()?,
            );
        }
    }
    vb_state
        .set_branch(branch)
        .context("failed to write branch")?;

    super::integration::update_gitbutler_integration(&vb_state, project_repository)
        .context("failed to update gitbutler integration")?;

    Ok(())
}

fn diffs_into_virtual_files(
    project_repository: &project_repository::Repository,
    diffs: BranchStatus,
) -> Vec<VirtualBranchFile> {
    let hunks_by_filepath = virtual_hunks_by_git_hunks(&project_repository.project().path, diffs);
    virtual_hunks_into_virtual_files(project_repository, hunks_by_filepath)
}

// this function takes a list of file ownership,
// constructs a tree from those changes on top of the target
// and writes it as a new tree for storage
pub fn write_tree(
    project_repository: &project_repository::Repository,
    target: &git::Oid,
    files: impl IntoIterator<Item = (impl Borrow<PathBuf>, impl Borrow<Vec<diff::GitHunk>>)>,
) -> Result<git::Oid> {
    write_tree_onto_commit(project_repository, *target, files)
}

pub fn write_tree_onto_commit(
    project_repository: &project_repository::Repository,
    commit_oid: git::Oid,
    files: impl IntoIterator<Item = (impl Borrow<PathBuf>, impl Borrow<Vec<diff::GitHunk>>)>,
) -> Result<git::Oid> {
    // read the base sha into an index
    let git_repository = &project_repository.git_repository;

    let head_commit = git_repository.find_commit(commit_oid)?;
    let base_tree = head_commit.tree()?;

    write_tree_onto_tree(project_repository, &base_tree, files)
}

pub fn write_tree_onto_tree(
    project_repository: &project_repository::Repository,
    base_tree: &git2::Tree,
    files: impl IntoIterator<Item = (impl Borrow<PathBuf>, impl Borrow<Vec<diff::GitHunk>>)>,
) -> Result<git::Oid> {
    let git_repository = &project_repository.git_repository;
    let mut builder = git2::build::TreeUpdateBuilder::new();
    // now update the index with content in the working directory for each file
    for (rel_path, hunks) in files {
        let rel_path = rel_path.borrow();
        let hunks = hunks.borrow();
        let full_path = project_repository.path().join(rel_path);

        let is_submodule = full_path.is_dir()
            && hunks.len() == 1
            && hunks[0].diff_lines.contains_str(b"Subproject commit");

        // if file exists
        if full_path.exists() {
            // if file is executable, use 755, otherwise 644
            let mut filemode = git2::FileMode::Blob;
            // check if full_path file is executable
            if let Ok(metadata) = std::fs::symlink_metadata(&full_path) {
                #[cfg(target_family = "unix")]
                {
                    if metadata.permissions().mode() & 0o111 != 0 {
                        filemode = git2::FileMode::BlobExecutable;
                    }
                }

                #[cfg(target_os = "windows")]
                {
                    // NOTE: *Keep* the existing executable bit if it was present
                    //       in the tree already, don't try to derive something from
                    //       the FS that doesn't exist.
                    filemode = base_tree
                        .get_path(rel_path)
                        .ok()
                        .and_then(|entry| {
                            (entry.filemode() & 0o100000 == 0o100000
                                && entry.filemode() & 0o111 != 0)
                                .then_some(git2::FileMode::BlobExecutable)
                        })
                        .unwrap_or(filemode);
                }

                if metadata.file_type().is_symlink() {
                    filemode = git2::FileMode::Link;
                }
            }

            // get the blob
            if filemode == git2::FileMode::Link {
                // it's a symlink, make the content the path of the link
                let link_target = std::fs::read_link(&full_path)?;

                // if the link target is inside the project repository, make it relative
                let link_target = link_target
                    .strip_prefix(project_repository.path())
                    .unwrap_or(&link_target);

                let blob_oid = git_repository.blob(
                    link_target
                        .to_str()
                        .ok_or_else(|| {
                            anyhow!("path contains invalid utf-8 characters: {link_target:?}")
                        })?
                        .as_bytes(),
                )?;
                builder.upsert(rel_path, blob_oid.into(), filemode);
            } else if let Ok(tree_entry) = base_tree.get_path(rel_path) {
                if hunks.len() == 1 && hunks[0].binary {
                    let new_blob_oid = &hunks[0].diff_lines;
                    // convert string to Oid
                    let new_blob_oid = new_blob_oid
                        .to_str()
                        .expect("hex-string")
                        .parse()
                        .context("failed to diff as oid")?;
                    builder.upsert(rel_path, new_blob_oid, filemode);
                } else {
                    // blob from tree_entry
                    let blob = tree_entry
                        .to_object(git_repository.into())
                        .unwrap()
                        .peel_to_blob()
                        .context("failed to get blob")?;

                    let blob_contents = blob.content();

                    let mut hunks = hunks.iter().collect::<Vec<_>>();
                    hunks.sort_by_key(|hunk| hunk.new_start);
                    let mut all_diffs = BString::default();
                    for hunk in hunks {
                        all_diffs.push_str(&hunk.diff_lines);
                    }

                    let patch = Patch::from_bytes(&all_diffs)?;
                    let blob_contents = apply(blob_contents, &patch).context(format!(
                        "failed to apply\n{}\nonto:\n{}",
                        all_diffs.as_bstr(),
                        blob_contents.as_bstr()
                    ))?;

                    // create a blob
                    let new_blob_oid = git_repository.blob(&blob_contents)?;
                    // upsert into the builder
                    builder.upsert(rel_path, new_blob_oid.into(), filemode);
                }
            } else if is_submodule {
                let mut blob_contents = BString::default();

                let mut hunks = hunks.iter().collect::<Vec<_>>();
                hunks.sort_by_key(|hunk| hunk.new_start);
                for hunk in hunks {
                    let patch = Patch::from_bytes(&hunk.diff_lines)?;
                    blob_contents = apply(&blob_contents, &patch)
                        .context(format!("failed to apply {}", &hunk.diff_lines))?;
                }

                // create a blob
                let new_blob_oid = git_repository.blob(blob_contents.as_bytes())?;
                // upsert into the builder
                builder.upsert(rel_path, new_blob_oid.into(), filemode);
            } else {
                // create a git blob from a file on disk
                let blob_oid = git_repository
                    .blob_path(&full_path)
                    .context(format!("failed to create blob from path {:?}", &full_path))?;
                builder.upsert(rel_path, blob_oid.into(), filemode);
            }
        } else if base_tree.get_path(rel_path).is_ok() {
            // remove file from index if it exists in the base tree
            builder.remove(rel_path);
        }
    }

    // now write out the tree
    let tree_oid = builder
        .create_updated(project_repository.repo(), base_tree)
        .context("failed to write updated tree")?;

    Ok(tree_oid.into())
}

fn _print_tree(repo: &git2::Repository, tree: &git2::Tree) -> Result<()> {
    println!("tree id: {}", tree.id());
    for entry in tree {
        println!(
            "  entry: {} {}",
            entry.name().unwrap_or_default(),
            entry.id()
        );
        // get entry contents
        let object = entry.to_object(repo).context("failed to get object")?;
        let blob = object.as_blob().context("failed to get blob")?;
        // convert content to string
        if let Ok(content) = std::str::from_utf8(blob.content()) {
            println!("    blob: {}", content);
        } else {
            println!("    blob: BINARY");
        }
    }
    Ok(())
}

#[allow(clippy::too_many_arguments)]
pub fn commit(
    project_repository: &project_repository::Repository,
    branch_id: BranchId,
    message: &str,
    ownership: Option<&branch::BranchOwnershipClaims>,
    user: Option<&users::User>,
    run_hooks: bool,
) -> Result<git::Oid, errors::CommitError> {
    let mut message_buffer = message.to_owned();
    let vb_state = project_repository.project().virtual_branches();

    if run_hooks {
        let hook_result = project_repository
            .git_repository
            .run_hook_commit_msg(&mut message_buffer)
            .context("failed to run hook")?;

        if let HookResult::RunNotSuccessful { stdout, .. } = hook_result {
            return Err(errors::CommitError::CommitMsgHookRejected(stdout));
        }

        let hook_result = project_repository
            .git_repository
            .run_hook_pre_commit()
            .context("failed to run hook")?;

        if let HookResult::RunNotSuccessful { stdout, .. } = hook_result {
            return Err(errors::CommitError::CommitHookRejected(stdout));
        }
    }

    let message = &message_buffer;

    let integration_commit_id =
        super::integration::get_workspace_head(&vb_state, project_repository)?;
    // get the files to commit
    let (statuses, _) = get_status_by_branch(project_repository, Some(&integration_commit_id))
        .context("failed to get status by branch")?;

    let (ref mut branch, files) = statuses
        .into_iter()
        .find(|(branch, _)| branch.id == branch_id)
        .ok_or_else(|| {
            errors::CommitError::BranchNotFound(errors::BranchNotFound {
                project_id: project_repository.project().id,
                branch_id,
            })
        })?;

    update_conflict_markers(project_repository, &files)?;

    if conflicts::is_conflicting::<&Path>(project_repository, None)? {
        return Err(errors::CommitError::Conflicted(errors::ProjectConflict {
            project_id: project_repository.project().id,
        }));
    }

    let tree_oid = if let Some(ownership) = ownership {
        let files = files.into_iter().filter_map(|(filepath, hunks)| {
            let hunks = hunks
                .into_iter()
                .filter(|hunk| {
                    ownership
                        .claims
                        .iter()
                        .find(|f| f.file_path.eq(&filepath))
                        .map_or(false, |f| {
                            f.hunks.iter().any(|h| {
                                h.start == hunk.new_start
                                    && h.end == hunk.new_start + hunk.new_lines
                            })
                        })
                })
                .collect::<Vec<_>>();
            if hunks.is_empty() {
                None
            } else {
                Some((filepath, hunks))
            }
        });
        write_tree_onto_commit(project_repository, branch.head, files)?
    } else {
        write_tree_onto_commit(project_repository, branch.head, files)?
    };

    let git_repository = &project_repository.git_repository;
    let parent_commit = git_repository
        .find_commit(branch.head)
        .context(format!("failed to find commit {:?}", branch.head))?;
    let tree = git_repository
        .find_tree(tree_oid)
        .context(format!("failed to find tree {:?}", tree_oid))?;

    // now write a commit, using a merge parent if it exists
    let extra_merge_parent =
        conflicts::merge_parent(project_repository).context("failed to get merge parent")?;

    let commit_oid = match extra_merge_parent {
        Some(merge_parent) => {
            let merge_parent = git_repository
                .find_commit(merge_parent)
                .context(format!("failed to find merge parent {:?}", merge_parent))?;
            let commit_oid = project_repository.commit(
                user,
                message,
                &tree,
                &[&parent_commit, &merge_parent],
                None,
            )?;
            conflicts::clear(project_repository).context("failed to clear conflicts")?;
            commit_oid
        }
        None => project_repository.commit(user, message, &tree, &[&parent_commit], None)?,
    };

    if run_hooks {
        project_repository
            .git_repository
            .run_hook_post_commit()
            .context("failed to run hook")?;
    }

    let vb_state = project_repository.project().virtual_branches();
    branch.tree = tree_oid;
    branch.head = commit_oid;
    vb_state
        .set_branch(branch.clone())
        .context("failed to write branch")?;

    super::integration::update_gitbutler_integration(&vb_state, project_repository)
        .context("failed to update gitbutler integration")?;

    Ok(commit_oid)
}

pub fn push(
    project_repository: &project_repository::Repository,
    branch_id: BranchId,
    with_force: bool,
    credentials: &git::credentials::Helper,
    askpass: Option<Option<BranchId>>,
) -> Result<(), errors::PushError> {
    let vb_state = project_repository.project().virtual_branches();

    let mut vbranch = vb_state
        .get_branch(branch_id)
        .map_err(|error| match error {
            reader::Error::NotFound => errors::PushError::BranchNotFound(errors::BranchNotFound {
                project_id: project_repository.project().id,
                branch_id,
            }),
            error => errors::PushError::Other(error.into()),
        })?;

    let remote_branch = if let Some(upstream_branch) = &vbranch.upstream {
        upstream_branch.clone()
    } else {
        let default_target = vb_state.get_default_target()?;
        let upstream_remote = match default_target.push_remote_name {
            Some(remote) => remote.clone(),
            None => default_target.branch.remote().to_owned(),
        };

        let remote_branch = format!(
            "refs/remotes/{}/{}",
            upstream_remote,
            normalize_branch_name(&vbranch.name)
        )
        .parse::<git::RemoteRefname>()
        .context("failed to parse remote branch name")?;

        let remote_branches = project_repository.git_remote_branches()?;
        let existing_branches = remote_branches
            .iter()
            .map(RemoteRefname::branch)
            .map(str::to_lowercase) // git is weird about case sensitivity here, assume not case sensitive
            .collect::<Vec<_>>();

        remote_branch.with_branch(&dedup_fmt(
            &existing_branches
                .iter()
                .map(String::as_str)
                .collect::<Vec<_>>(),
            remote_branch.branch(),
            "-",
        ))
    };

    project_repository.push(
        &vbranch.head,
        &remote_branch,
        with_force,
        credentials,
        None,
        askpass,
    )?;

    vbranch.upstream = Some(remote_branch.clone());
    vbranch.upstream_head = Some(vbranch.head);
    vb_state
        .set_branch(vbranch.clone())
        .context("failed to write target branch after push")?;
    project_repository.fetch(
        remote_branch.remote(),
        credentials,
        askpass.map(|_| "modal".to_string()),
    )?;

    Ok(())
}

fn is_commit_integrated(
    project_repository: &project_repository::Repository,
    target: &target::Target,
    commit: &git2::Commit,
) -> Result<bool> {
    let remote_branch = project_repository
        .git_repository
        .find_branch(&target.branch.clone().into())?;
    let remote_head = remote_branch.peel_to_commit()?;
    let upstream_commits = project_repository.l(
        remote_head.id().into(),
        project_repository::LogUntil::Commit(target.sha),
    )?;

    if target.sha.eq(&commit.id().into()) {
        // could not be integrated if heads are the same.
        return Ok(false);
    }

    if upstream_commits.is_empty() {
        // could not be integrated - there is nothing new upstream.
        return Ok(false);
    }

    if upstream_commits.contains(&commit.id().into()) {
        return Ok(true);
    }

    let merge_base_id = project_repository
        .git_repository
        .merge_base(target.sha, commit.id().into())?;
    if merge_base_id.eq(&commit.id().into()) {
        // if merge branch is the same as branch head and there are upstream commits
        // then it's integrated
        return Ok(true);
    }

    let merge_base = project_repository
        .git_repository
        .find_commit(merge_base_id)?;
    let merge_base_tree = merge_base.tree()?;
    let upstream = project_repository
        .git_repository
        .find_commit(remote_head.id().into())?;
    let upstream_tree = upstream.tree()?;

    if merge_base_tree.id() == upstream_tree.id() {
        // if merge base is the same as upstream tree, then it's integrated
        return Ok(true);
    }

    // try to merge our tree into the upstream tree
    let mut merge_index = project_repository
        .git_repository
        .merge_trees(&merge_base_tree, &commit.tree()?, &upstream_tree)
        .context("failed to merge trees")?;

    if merge_index.has_conflicts() {
        return Ok(false);
    }

    let merge_tree_oid = merge_index
        .write_tree_to(&project_repository.git_repository)
        .context("failed to write tree")?;

    // if the merge_tree is the same as the new_target_tree and there are no files (uncommitted changes)
    // then the vbranch is fully merged
    Ok(merge_tree_oid == upstream_tree.id().into())
}

pub fn is_remote_branch_mergeable(
    project_repository: &project_repository::Repository,
    branch_name: &git::RemoteRefname,
) -> Result<bool, errors::IsRemoteBranchMergableError> {
    let vb_state = project_repository.project().virtual_branches();

    let default_target = vb_state.get_default_target()?;
    let target_commit = project_repository
        .git_repository
        .find_commit(default_target.sha)
        .context("failed to find target commit")?;

    let branch = match project_repository
        .git_repository
        .find_branch(&branch_name.into())
    {
        Ok(branch) => Ok(branch),
        Err(git::Error::NotFound(_)) => Err(errors::IsRemoteBranchMergableError::BranchNotFound(
            branch_name.clone(),
        )),
        Err(error) => Err(errors::IsRemoteBranchMergableError::Other(error.into())),
    }?;
    let branch_oid = branch.target().context("detatched head")?;
    let branch_commit = project_repository
        .git_repository
        .find_commit(branch_oid)
        .context("failed to find branch commit")?;

    let base_tree = find_base_tree(
        &project_repository.git_repository,
        &branch_commit,
        &target_commit,
    )?;

    let wd_tree = project_repository.repo().get_wd_tree()?;

    let branch_tree = branch_commit.tree().context("failed to find branch tree")?;
    let mergeable = !project_repository
        .git_repository
        .merge_trees(&base_tree, &branch_tree, &wd_tree)
        .context("failed to merge trees")?
        .has_conflicts();

    Ok(mergeable)
}

pub fn is_virtual_branch_mergeable(
    project_repository: &project_repository::Repository,
    branch_id: BranchId,
) -> Result<bool, errors::IsVirtualBranchMergeable> {
    let vb_state = project_repository.project().virtual_branches();
    let branch = match vb_state.get_branch(branch_id) {
        Ok(branch) => Ok(branch),
        Err(reader::Error::NotFound) => Err(errors::IsVirtualBranchMergeable::BranchNotFound(
            errors::BranchNotFound {
                project_id: project_repository.project().id,
                branch_id,
            },
        )),
        Err(error) => Err(errors::IsVirtualBranchMergeable::Other(error.into())),
    }?;

    if branch.applied {
        return Ok(true);
    }

    let default_target = vb_state.get_default_target()?;
    // determine if this branch is up to date with the target/base
    let merge_base = project_repository
        .git_repository
        .merge_base(default_target.sha, branch.head)
        .context("failed to find merge base")?;

    if merge_base != default_target.sha {
        return Ok(false);
    }

    let branch_commit = project_repository
        .git_repository
        .find_commit(branch.head)
        .context("failed to find branch commit")?;

    let target_commit = project_repository
        .git_repository
        .find_commit(default_target.sha)
        .context("failed to find target commit")?;

    let base_tree = find_base_tree(
        &project_repository.git_repository,
        &branch_commit,
        &target_commit,
    )?;

    let wd_tree = project_repository.repo().get_wd_tree()?;

    // determine if this tree is mergeable
    let branch_tree = project_repository
        .git_repository
        .find_tree(branch.tree)
        .context("failed to find branch tree")?;

    let is_mergeable = !project_repository
        .git_repository
        .merge_trees(&base_tree, &branch_tree, &wd_tree)
        .context("failed to merge trees")?
        .has_conflicts();

    Ok(is_mergeable)
}

// this function takes a list of file ownership from a "from" commit and "moves"
// those changes to a "to" commit in a branch. This allows users to drag changes
// from one commit to another.
// if the "to" commit is below the "from" commit, the changes are simply added to the "to" commit
// and the rebase should be simple. if the "to" commit is above the "from" commit,
// the changes need to be removed from the "from" commit, everything rebased,
// then added to the "to" commit and everything above that rebased again.
pub fn move_commit_file(
    project_repository: &project_repository::Repository,
    branch_id: BranchId,
    from_commit_oid: git::Oid,
    to_commit_oid: git::Oid,
    target_ownership: &BranchOwnershipClaims,
) -> Result<git::Oid, errors::VirtualBranchError> {
    let vb_state = project_repository.project().virtual_branches();

    let mut target_branch = match vb_state.get_branch(branch_id) {
        Ok(branch) => Ok(branch),
        Err(reader::Error::NotFound) => return Ok(to_commit_oid), // this is wrong
        Err(error) => Err(error),
    }
    .context("failed to read branch")?;

    let default_target = vb_state.get_default_target()?;

    let mut to_amend_oid = to_commit_oid;
    let mut amend_commit = project_repository
        .git_repository
        .find_commit(to_amend_oid)
        .context("failed to find commit")?;

    // find all the commits upstream from the target "to" commit
    let mut upstream_commits = project_repository.l(
        target_branch.head,
        project_repository::LogUntil::Commit(amend_commit.id().into()),
    )?;

    // get a list of all the diffs across all the virtual branches
    let base_file_diffs = diff::workdir(&project_repository.git_repository, &default_target.sha)
        .context("failed to diff workdir")?;

    // filter base_file_diffs to HashMap<filepath, Vec<GitHunk>> only for hunks in target_ownership
    // this is essentially the group of patches that we're "moving"
    let diffs_to_amend = target_ownership
        .claims
        .iter()
        .filter_map(|file_ownership| {
            let hunks = base_file_diffs
                .get(&file_ownership.file_path)
                .map(|hunks| {
                    hunks
                        .hunks
                        .iter()
                        .filter(|hunk| {
                            file_ownership.hunks.iter().any(|owned_hunk| {
                                owned_hunk.start == hunk.new_start
                                    && owned_hunk.end == hunk.new_start + hunk.new_lines
                            })
                        })
                        .cloned()
                        .collect::<Vec<_>>()
                })
                .unwrap_or_default();
            if hunks.is_empty() {
                None
            } else {
                Some((file_ownership.file_path.clone(), hunks))
            }
        })
        .collect::<HashMap<_, _>>();

    // if we're not moving anything, return an error
    if diffs_to_amend.is_empty() {
        return Err(errors::VirtualBranchError::TargetOwnerhshipNotFound(
            target_ownership.clone(),
        ));
    }

    // is from_commit_oid in upstream_commits?
    if !upstream_commits.contains(&from_commit_oid) {
        // this means that the "from" commit is _below_ the "to" commit in the history
        // which makes things a little more complicated because in this case we need to
        // remove the changes from the lower "from" commit, rebase everything, then add the changes
        // to the _rebased_ version of the "to" commit that is above it.

        // first, let's get the from commit data and it's parent data
        let from_commit = project_repository
            .git_repository
            .find_commit(from_commit_oid)
            .context("failed to find commit")?;
        let from_tree = from_commit.tree().context("failed to find tree")?;
        let from_parent = from_commit.parent(0).context("failed to find parent")?;
        let from_parent_tree = from_parent.tree().context("failed to find parent tree")?;

        // ok, what is the entire patch introduced in the "from" commit?
        // we need to remove the parts of this patch that are in target_ownership (the parts we're moving)
        // and then apply the rest to the parent tree of the "from" commit to
        // create the new "from" commit without the changes we're moving
        let from_commit_diffs = diff::trees(
            &project_repository.git_repository,
            &from_parent_tree,
            &from_tree,
        )
        .context("failed to diff trees")?;

        // filter from_commit_diffs to HashMap<filepath, Vec<GitHunk>> only for hunks NOT in target_ownership
        // this is the patch parts we're keeping
        let diffs_to_keep = from_commit_diffs
            .iter()
            .filter_map(|(filepath, file_diff)| {
                let hunks = file_diff
                    .hunks
                    .iter()
                    .filter(|hunk| {
                        !target_ownership.claims.iter().any(|file_ownership| {
                            file_ownership.file_path.eq(filepath)
                                && file_ownership.hunks.iter().any(|owned_hunk| {
                                    owned_hunk.start == hunk.new_start
                                        && owned_hunk.end == hunk.new_start + hunk.new_lines
                                })
                        })
                    })
                    .cloned()
                    .collect::<Vec<_>>();
                if hunks.is_empty() {
                    None
                } else {
                    Some((filepath.clone(), hunks))
                }
            })
            .collect::<HashMap<_, _>>();

        let repo = &project_repository.git_repository;

        // write our new tree and commit for the new "from" commit without the moved changes
        let new_from_tree_oid =
            write_tree_onto_commit(project_repository, from_parent.id().into(), &diffs_to_keep)?;
        let new_from_tree = &repo
            .find_tree(new_from_tree_oid)
            .map_err(|_error| errors::VirtualBranchError::GitObjectNotFound(new_from_tree_oid))?;
        let change_id = from_commit.change_id();
        let new_from_commit_oid = repo
            .commit(
                None,
                &from_commit.author(),
                &from_commit.committer(),
                &from_commit.message_bstr().to_str_lossy(),
                new_from_tree,
                &[&from_parent],
                change_id.as_deref(),
            )
            .map_err(|_error| errors::VirtualBranchError::CommitFailed)?;

        // rebase everything above the new "from" commit that has the moved changes removed
        let new_head = match cherry_rebase(
            project_repository,
            new_from_commit_oid,
            from_commit_oid,
            target_branch.head,
        ) {
            Ok(Some(new_head)) => new_head,
            _ => {
                return Err(errors::VirtualBranchError::RebaseFailed);
            }
        };

        // ok, now we need to identify which the new "to" commit is in the rebased history
        // so we'll take a list of the upstream oids and find it simply based on location
        // (since the order should not have changed in our simple rebase)
        let old_upstream_commit_oids = project_repository.l(
            target_branch.head,
            project_repository::LogUntil::Commit(default_target.sha),
        )?;

        let new_upstream_commit_oids = project_repository.l(
            new_head,
            project_repository::LogUntil::Commit(default_target.sha),
        )?;

        // find to_commit_oid offset in upstream_commits vector
        let to_commit_offset = old_upstream_commit_oids
            .iter()
            .position(|c| *c == to_amend_oid)
            .ok_or(errors::VirtualBranchError::Other(anyhow!(
                "failed to find commit in old commits"
            )))?;

        // find the new "to" commit in our new rebased upstream commits
        to_amend_oid = *new_upstream_commit_oids.get(to_commit_offset).ok_or(
            errors::VirtualBranchError::Other(anyhow!("failed to find commit in new commits")),
        )?;

        // reset the "to" commit variable for writing the changes back to
        amend_commit = project_repository
            .git_repository
            .find_commit(to_amend_oid)
            .context("failed to find commit")?;

        // reset the concept of what the upstream commits are to be the rebased ones
        upstream_commits = project_repository.l(
            new_head,
            project_repository::LogUntil::Commit(amend_commit.id().into()),
        )?;
    }

    // ok, now we will apply the moved changes to the "to" commit.
    // if we were moving the changes down, we didn't need to rewrite the "from" commit
    // because it will be rewritten with the upcoming rebase.
    // if we were moving the changes "up" we've already rewritten the "from" commit

    // apply diffs_to_amend to the commit tree
    // and write a new commit with the changes we're moving
    let new_tree_oid = write_tree_onto_commit(project_repository, to_amend_oid, &diffs_to_amend)?;
    let new_tree = project_repository
        .git_repository
        .find_tree(new_tree_oid)
        .context("failed to find new tree")?;
    let parents: Vec<_> = amend_commit.parents().collect();
    let change_id = amend_commit.change_id();
    let commit_oid = project_repository
        .git_repository
        .commit(
            None,
            &amend_commit.author(),
            &amend_commit.committer(),
            &amend_commit.message_bstr().to_str_lossy(),
            &new_tree,
            &parents.iter().collect::<Vec<_>>(),
            change_id.as_deref(),
        )
        .context("failed to create commit")?;

    // now rebase upstream commits, if needed

    // if there are no upstream commits (the "to" commit was the branch head), then we're done
    if upstream_commits.is_empty() {
        target_branch.head = commit_oid;
        vb_state.set_branch(target_branch.clone())?;
        super::integration::update_gitbutler_integration(&vb_state, project_repository)?;
        return Ok(commit_oid);
    }

    // otherwise, rebase the upstream commits onto the new commit
    let last_commit = upstream_commits.first().cloned().unwrap();
    let new_head = cherry_rebase(
        project_repository,
        commit_oid,
        amend_commit.id().into(),
        last_commit,
    )?;

    // if that rebase worked, update the branch head and the gitbutler integration
    if let Some(new_head) = new_head {
        target_branch.head = new_head;
        vb_state.set_branch(target_branch.clone())?;
        super::integration::update_gitbutler_integration(&vb_state, project_repository)?;
        Ok(commit_oid)
    } else {
        Err(errors::VirtualBranchError::RebaseFailed)
    }
}

// takes a list of file ownership and a commit oid and rewrites that commit to
// add the file changes. The branch is then rebased onto the new commit
// and the respective branch head is updated
pub fn amend(
    project_repository: &project_repository::Repository,
    branch_id: BranchId,
    commit_oid: git::Oid,
    target_ownership: &BranchOwnershipClaims,
) -> Result<git::Oid, errors::VirtualBranchError> {
    if conflicts::is_conflicting::<&Path>(project_repository, None)? {
        return Err(errors::VirtualBranchError::Conflict(
            errors::ProjectConflict {
                project_id: project_repository.project().id,
            },
        ));
    }

    let vb_state = project_repository.project().virtual_branches();

    let all_branches = vb_state
        .list_branches()
        .context("failed to read virtual branches")?;

    if !all_branches.iter().any(|b| b.id == branch_id) {
        return Err(errors::VirtualBranchError::BranchNotFound(
            errors::BranchNotFound {
                project_id: project_repository.project().id,
                branch_id,
            },
        ));
    }

    let applied_branches = all_branches
        .into_iter()
        .filter(|b| b.applied)
        .collect::<Vec<_>>();

    if !applied_branches.iter().any(|b| b.id == branch_id) {
        return Err(errors::VirtualBranchError::BranchNotFound(
            errors::BranchNotFound {
                project_id: project_repository.project().id,
                branch_id,
            },
        ));
    }

    let default_target = vb_state.get_default_target()?;

    let integration_commit_id =
        super::integration::get_workspace_head(&vb_state, project_repository)?;

    let (mut applied_statuses, _) = get_applied_status(
        project_repository,
        &integration_commit_id,
        &default_target.sha,
        applied_branches,
    )?;

    let (ref mut target_branch, target_status) = applied_statuses
        .iter_mut()
        .find(|(b, _)| b.id == branch_id)
        .ok_or_else(|| {
            errors::VirtualBranchError::BranchNotFound(errors::BranchNotFound {
                project_id: project_repository.project().id,
                branch_id,
            })
        })?;

    if target_branch.upstream.is_some() && !project_repository.project().ok_with_force_push {
        // amending to a pushed head commit will cause a force push that is not allowed
        return Err(errors::VirtualBranchError::ForcePushNotAllowed(
            errors::ForcePushNotAllowed {
                project_id: project_repository.project().id,
            },
        ));
    }

    if project_repository
        .l(
            target_branch.head,
            project_repository::LogUntil::Commit(default_target.sha),
        )?
        .is_empty()
    {
        return Err(errors::VirtualBranchError::BranchHasNoCommits);
    }

    // find commit oid
    let amend_commit = project_repository
        .git_repository
        .find_commit(commit_oid)
        .context("failed to find commit")?;

    let diffs_to_amend = target_ownership
        .claims
        .iter()
        .filter_map(|file_ownership| {
            let hunks = target_status
                .get(&file_ownership.file_path)
                .map(|hunks| {
                    hunks
                        .iter()
                        .filter(|hunk| {
                            file_ownership.hunks.iter().any(|owned_hunk| {
                                owned_hunk.start == hunk.new_start
                                    && owned_hunk.end == hunk.new_start + hunk.new_lines
                            })
                        })
                        .cloned()
                        .collect::<Vec<_>>()
                })
                .unwrap_or_default();
            if hunks.is_empty() {
                None
            } else {
                Some((file_ownership.file_path.clone(), hunks))
            }
        })
        .collect::<HashMap<_, _>>();

    if diffs_to_amend.is_empty() {
        return Err(errors::VirtualBranchError::TargetOwnerhshipNotFound(
            target_ownership.clone(),
        ));
    }

    // apply diffs_to_amend to the commit tree
    let new_tree_oid = write_tree_onto_commit(project_repository, commit_oid, &diffs_to_amend)?;
    let new_tree = project_repository
        .git_repository
        .find_tree(new_tree_oid)
        .context("failed to find new tree")?;

    let parents: Vec<_> = amend_commit.parents().collect();
    let commit_oid = project_repository
        .git_repository
        .commit(
            None,
            &amend_commit.author(),
            &amend_commit.committer(),
            &amend_commit.message_bstr().to_str_lossy(),
            &new_tree,
            &parents.iter().collect::<Vec<_>>(),
            None,
        )
        .context("failed to create commit")?;

    // now rebase upstream commits, if needed
    let upstream_commits = project_repository.l(
        target_branch.head,
        project_repository::LogUntil::Commit(amend_commit.id().into()),
    )?;
    // if there are no upstream commits, we're done
    if upstream_commits.is_empty() {
        target_branch.head = commit_oid;
        vb_state.set_branch(target_branch.clone())?;
        super::integration::update_gitbutler_integration(&vb_state, project_repository)?;
        return Ok(commit_oid);
    }

    let last_commit = upstream_commits.first().cloned().unwrap();

    let new_head = cherry_rebase(
        project_repository,
        commit_oid,
        amend_commit.id().into(),
        last_commit,
    )?;

    if let Some(new_head) = new_head {
        target_branch.head = new_head;
        vb_state.set_branch(target_branch.clone())?;
        super::integration::update_gitbutler_integration(&vb_state, project_repository)?;
        Ok(commit_oid)
    } else {
        Err(errors::VirtualBranchError::RebaseFailed)
    }
}

pub fn resolve_conflict_start(
    project_repository: &project_repository::Repository,
    _branch_id: &BranchId,
    commit_oid: git::Oid,
    restore_snapshot: Option<git::Oid>,
) -> Result<(), anyhow::Error> {
    dbg!("-------- start conflict resolve -----------");
    dbg!(&commit_oid);

    // redo the merge conflict and checkout the index into the working directory (hard)
    let repo = &project_repository.git_repository;
    let commit = repo.find_commit(commit_oid).context("failed to find commit")?;
    let tree = commit.tree().context("failed to find tree")?;
    let side0 = tree.get_name(".conflict-side-0").context("failed to get side0")?;
    let side1 = tree.get_name(".conflict-side-1").context("failed to get side1")?;
    let base0  = tree.get_name(".conflict-base-0").context("failed to get base tree")?;

    let side0_tree =  repo.find_tree(side0.id().into())?;
    let side1_tree =  repo.find_tree(side1.id().into())?;
    let base0_tree =  repo.find_tree(base0.id().into())?;

    let mut merge_index = repo.merge_trees(&base0_tree, &side0_tree, &side1_tree).context("failed to merge trees")?;

    // put the repository in edit mode
    edit_mode::set_edit_mode(project_repository, &commit_oid, restore_snapshot).context("failed to set edit mode")?;

    // checkout the conflicts
    repo.checkout_index(&mut merge_index)
        .allow_conflicts()
        .conflict_style_merge()
        .force()
        .checkout()
        .context("failed to checkout index")?;

    // mark the working directory as in a conflicted state
    conflicts::mark_from_index(
        project_repository,
        &merge_index,
        None
    )?;

    // TODO: record conflict preimages

    Ok(())
}

pub fn resolve_conflict_finish(
    project_repository: &project_repository::Repository,
    branch_id: &BranchId,
    commit_oid: git::Oid,
) -> Result<git::Oid, anyhow::Error> {
    dbg!("-------- finish conflict resolve -----------");
    dbg!(&commit_oid);

    if conflicts::is_conflicting::<&Path>(project_repository, None)? {
        anyhow::bail!("conflict not resolved");
    }

    // no longer conflicting, lets commit the changes and remove edit state
    let commit = project_repository
        .git_repository
        .find_commit(commit_oid)
        .context("failed to find commit")?;

    // TODO: if we have wip still on this branch (head.tree != tree), then do a wip commit for the rebase

    // first get a list of the upstream commits
    let vb_state = project_repository.project().virtual_branches();

    let mut target_branch = match vb_state.get_branch(*branch_id) {
        Ok(branch) => Ok(branch),
        Err(reader::Error::NotFound) => return Ok(commit_oid), // this is wrong
        Err(error) => Err(error),
    }
    .context("failed to read branch")?;

    // find all the commits upstream from the target "to" commit
    let upstream_commits = project_repository.l(
        target_branch.head,
        project_repository::LogUntil::Commit(commit.id()),
    )?;

    // get the wd state
    let wd_tree = project_repository.repo().get_wd_tree()?;
    dbg!(&wd_tree.id());

    // write a new commit with this new tree and rebase the branch
    let parents = commit
        .parents()
        .context("failed to find head commit parents")?;
    let change_id = commit.change_id();
    let new_commit_oid = project_repository
        .git_repository
        .commit(
            None,
            &commit.author(),
            &commit.committer(),
            &commit.message().to_str_lossy(),
            &wd_tree.clone().into(),
            &parents.iter().collect::<Vec<_>>(),
            change_id.as_deref(),
        )?;


    // TODO: record resolutions

    dbg!("----------------- NEW COMMIT ------------------");
    dbg!(&new_commit_oid);

    // rebase the rest of the branch, return the new branch head
    // if there are no upstream commits (the "to" commit was the branch head), then we're done
    if upstream_commits.is_empty() {
        target_branch.head = new_commit_oid;
        target_branch.tree = wd_tree.id().into();
        vb_state.set_branch(target_branch.clone())?;
        checkout_merged_applied_branches(project_repository)?;
        super::integration::update_gitbutler_integration(&vb_state, project_repository)?;
        return Ok(new_commit_oid);
    }

    // otherwise, rebase the upstream commits onto the new commit
    let last_commit = upstream_commits.first().cloned().unwrap();
    let new_head_oid = cherry_rebase(
        project_repository,
        new_commit_oid,
        commit_oid,
        last_commit,
    )?;
    let new_head_commit = project_repository
        .git_repository
        .find_commit(new_head_oid.unwrap())
        .context("failed to find new head commit")?;

    // TODO: if that last one was a wip, undo it

    // if that rebase worked, update the branch head and the gitbutler integration
    if let Some(new_head_oid) = new_head_oid {
        target_branch.head = new_head_oid;
        target_branch.tree = new_head_commit.tree()?.id().into();
        vb_state.set_branch(target_branch.clone())?;
        checkout_merged_applied_branches(project_repository)?;
        super::integration::update_gitbutler_integration(&vb_state, project_repository)?;
        Ok(new_commit_oid)
    } else {
        anyhow::bail!("rebase failed");
    }
}

pub fn resolve_conflict_abandon(
    project_repository: &project_repository::Repository,
    _branch_id: &BranchId,
    commit_oid: git::Oid,
) -> Result<(), anyhow::Error> {
    dbg!("-------- abandon conflict resolve -----------");
    dbg!(&commit_oid);

    // reset to previous state
    if let Some(restore_sha) = edit_mode::clear_edit_mode(project_repository).context("failed to clear edit mode")? {
        dbg!(&restore_sha);
        project_repository.project().restore_snapshot(restore_sha)?;
    }

    Ok(())
}

// this is a helper function that will take the "tree" entries of all applied
// branches and merge them into a single tree and then check it out into the 
// working directory. it's sort of the gb equivalent of resetting to the index
pub fn checkout_merged_applied_branches(
    project_repository: &project_repository::Repository,
) -> Result<(), anyhow::Error> {
    let vb_state = project_repository.project().virtual_branches();
    let repo = &project_repository.git_repository;

    let default_target = vb_state.get_default_target()?;
    let target_commit = repo.find_commit(default_target.sha)?;
    let target_tree = target_commit.tree()?;

    dbg!("----------------- CHECKOUT MERGED APPLIED BRANCHES ------------------");

    let final_tree = vb_state.list_branches()?
        .iter()
        .filter(|branch| branch.applied)
        .fold(target_commit.tree(), |final_tree, branch| {
            let final_tree = final_tree?;
            let branch_tree = repo.find_tree(branch.tree)?;
            dbg!(&branch.name);
            dbg!(branch_tree.id());

            let conflict_side_0 = branch_tree.get_name(".conflict-side-0");
            let merge_tree = if let Some(conflict_side_0) = conflict_side_0 {
                repo.find_tree(conflict_side_0.id().into())?
            } else {
                repo.find_tree(branch_tree.id().into())? // dumb, but sort of a clone()
            };

            let mut merge_result = repo.merge_trees(&target_tree, &final_tree, &merge_tree)?;
            let final_tree_oid = merge_result.write_tree_to(repo)?;
            repo.find_tree(final_tree_oid)
        })
        .context("failed to calculate final tree")?;

    dbg!(&final_tree.id());

    repo.checkout_tree(&final_tree)
        .force()
        .checkout()
        .context("failed to checkout index, this should not have happened, we should have already detected this")?;

    Ok(())
}


// move a given commit in a branch up one or down one
// if the offset is positive, move the commit down one
// if the offset is negative, move the commit up one
// rewrites the branch head to the new head commit
pub fn reorder_commit(
    project_repository: &project_repository::Repository,
    branch_id: BranchId,
    commit_oid: git::Oid,
    offset: i32,
) -> Result<(), errors::VirtualBranchError> {
    let vb_state = project_repository.project().virtual_branches();

    let default_target = vb_state.get_default_target()?;

    let mut branch = match vb_state.get_branch(branch_id) {
        Ok(branch) => Ok(branch),
        Err(reader::Error::NotFound) => Err(errors::VirtualBranchError::BranchNotFound(
            errors::BranchNotFound {
                branch_id,
                project_id: project_repository.project().id,
            },
        )),
        Err(error) => Err(errors::VirtualBranchError::Other(error.into())),
    }?;

    // find the commit to offset from
    let commit = project_repository
        .git_repository
        .find_commit(commit_oid)
        .context("failed to find commit")?;

    let parent = commit.parent(0).context("failed to find parent")?;
    let parent_oid = parent.id();

    if offset < 0 {
        // move commit up
        if branch.head == commit_oid {
            // can't move the head commit up
            return Ok(());
        }

        // get a list of the commits to rebase
        let mut ids_to_rebase = project_repository.l(
            branch.head,
            project_repository::LogUntil::Commit(commit.id().into()),
        )?;
        let last_oid = ids_to_rebase.pop().context("failed to pop last oid")?;
        ids_to_rebase.push(commit_oid);
        ids_to_rebase.push(last_oid);

        match cherry_rebase_group(project_repository, parent_oid.into(), &mut ids_to_rebase) {
            Ok(new_head) => {
                branch.head = new_head;
                vb_state
                    .set_branch(branch.clone())
                    .context("failed to write branch")?;

                super::integration::update_gitbutler_integration(&vb_state, project_repository)
                    .context("failed to update gitbutler integration")?;
            }
            _ => {
                return Err(errors::VirtualBranchError::RebaseFailed);
            }
        }
    } else {
        //  move commit down
        if default_target.sha == parent_oid.into() {
            // can't move the commit down past the target
            return Ok(());
        }

        let target = parent.parent(0).context("failed to find target")?;
        let target_oid = target.id();

        // get a list of the commits to rebase
        let mut ids_to_rebase = project_repository.l(
            branch.head,
            project_repository::LogUntil::Commit(commit.id().into()),
        )?;
        ids_to_rebase.push(parent_oid.into());
        ids_to_rebase.push(commit_oid);

        match cherry_rebase_group(project_repository, target_oid.into(), &mut ids_to_rebase) {
            Ok(new_head) => {
                branch.head = new_head;
                vb_state
                    .set_branch(branch.clone())
                    .context("failed to write branch")?;

                super::integration::update_gitbutler_integration(&vb_state, project_repository)
                    .context("failed to update gitbutler integration")?;
            }
            _ => {
                return Err(errors::VirtualBranchError::RebaseFailed);
            }
        }
    }

    Ok(())
}

// create and insert a blank commit (no tree change) either above or below a commit
// if offset is positive, insert below, if negative, insert above
// return the oid of the new head commit of the branch with the inserted blank commit
pub fn insert_blank_commit(
    project_repository: &project_repository::Repository,
    branch_id: BranchId,
    commit_oid: git::Oid,
    user: Option<&users::User>,
    offset: i32,
) -> Result<(), errors::VirtualBranchError> {
    let vb_state = project_repository.project().virtual_branches();

    let mut branch = match vb_state.get_branch(branch_id) {
        Ok(branch) => Ok(branch),
        Err(reader::Error::NotFound) => Err(errors::VirtualBranchError::BranchNotFound(
            errors::BranchNotFound {
                branch_id,
                project_id: project_repository.project().id,
            },
        )),
        Err(error) => Err(errors::VirtualBranchError::Other(error.into())),
    }?;

    // find the commit to offset from
    let mut commit = project_repository
        .git_repository
        .find_commit(commit_oid)
        .context("failed to find commit")?;

    if offset > 0 {
        commit = commit.parent(0).context("failed to find parent")?;
    }

    let commit_tree = commit.tree().unwrap();
    let blank_commit_oid = project_repository.commit(user, "", &commit_tree, &[&commit], None)?;

    if commit.id() == branch.head.into() && offset < 0 {
        // inserting before the first commit
        branch.head = blank_commit_oid;
        vb_state
            .set_branch(branch.clone())
            .context("failed to write branch")?;
        super::integration::update_gitbutler_integration(&vb_state, project_repository)
            .context("failed to update gitbutler integration")?;
    } else {
        // rebase all commits above it onto the new commit
        match cherry_rebase(
            project_repository,
            blank_commit_oid,
            commit.id().into(),
            branch.head,
        ) {
            Ok(Some(new_head)) => {
                branch.head = new_head;
                vb_state
                    .set_branch(branch.clone())
                    .context("failed to write branch")?;

                super::integration::update_gitbutler_integration(&vb_state, project_repository)
                    .context("failed to update gitbutler integration")?;
            }
            _ => {
                return Err(errors::VirtualBranchError::RebaseFailed);
            }
        }
    }

    Ok(())
}

// remove a commit in a branch by rebasing all commits _except_ for it onto it's parent
// if successful, it will update the branch head to the new head commit
pub fn undo_commit(
    project_repository: &project_repository::Repository,
    branch_id: BranchId,
    commit_oid: git::Oid,
) -> Result<(), errors::VirtualBranchError> {
    let vb_state = project_repository.project().virtual_branches();

    let mut branch = match vb_state.get_branch(branch_id) {
        Ok(branch) => Ok(branch),
        Err(reader::Error::NotFound) => Err(errors::VirtualBranchError::BranchNotFound(
            errors::BranchNotFound {
                branch_id,
                project_id: project_repository.project().id,
            },
        )),
        Err(error) => Err(errors::VirtualBranchError::Other(error.into())),
    }?;

    let commit = project_repository
        .git_repository
        .find_commit(commit_oid)
        .context("failed to find commit")?;

    let new_commit_oid;

    if branch.head == commit_oid {
        // if commit is the head, just set head to the parent
        new_commit_oid = commit.parent(0).context("failed to find parent")?.id();
    } else {
        // if commit is not the head, rebase all commits above it onto it's parent
        let parent_commit_oid = commit.parent(0).context("failed to find parent")?.id();

        match cherry_rebase(
            project_repository,
            parent_commit_oid.into(),
            commit_oid,
            branch.head,
        ) {
            Ok(Some(new_head)) => {
                new_commit_oid = new_head.into();
            }
            _ => {
                return Err(errors::VirtualBranchError::RebaseFailed);
            }
        }
    }

    if new_commit_oid != commit_oid.into() {
        branch.head = new_commit_oid.into();
        vb_state
            .set_branch(branch.clone())
            .context("failed to write branch")?;

        super::integration::update_gitbutler_integration(&vb_state, project_repository)
            .context("failed to update gitbutler integration")?;
    }

    Ok(())
}

// cherry-pick based rebase, which handles empty commits
// this function takes a commit range and generates a Vector of commit oids
// and then passes them to `cherry_rebase_group` to rebase them onto the target commit
pub fn cherry_rebase(
    project_repository: &project_repository::Repository,
    target_commit_oid: git::Oid,
    start_commit_oid: git::Oid,
    end_commit_oid: git::Oid,
) -> Result<Option<git::Oid>, anyhow::Error> {
    // get a list of the commits to rebase
    let mut ids_to_rebase = project_repository.l(
        end_commit_oid,
        project_repository::LogUntil::Commit(start_commit_oid),
    )?;

    if ids_to_rebase.is_empty() {
        return Ok(None);
    }

    let new_head_id =
        cherry_rebase_group(project_repository, target_commit_oid, &mut ids_to_rebase)?;

    Ok(Some(new_head_id))
}

// cherry-pick, but understands GitButler conflicted states
fn cherry_pick_gitbutler(
    project_repository: &project_repository::Repository,
    head: &git::Commit,
    to_rebase: &git::Commit,
) -> Result<git::Index, anyhow::Error> {
    // use that subtree for the merge instead
    let tree_0 = head.tree()?;
    let is_conflict_0 = tree_0.get_name(".conflict-side-0");
    let tree_1 = to_rebase.tree()?;
    let is_conflict_1 = tree_1.get_name(".conflict-side-0");
    let base_commit = to_rebase.parent(0)?;
    let base_tree = base_commit.tree()?;
    let is_conflict_base = base_tree.get_name(".conflict-side-0");

    // if either side is in a conflicted state, we need to do a manual 3-way merge
    if is_conflict_0.is_some() || is_conflict_1.is_some() || is_conflict_base.is_some() {
        // we need to do a manual 3-way patch merge
        // find the base, which is the parent of to_rebase
        let base_tree = find_real_tree(project_repository, (&base_commit).into(), None)?;
        let tree_0 = find_real_tree(project_repository, head.into(), None)?;
        let tree_1 = find_real_tree(project_repository, to_rebase.into(), Some(".conflict-side-1".to_string()))?;

        dbg!("REBASE PICK");
        dbg!(&base_tree.id(), &tree_0.id(), &tree_1.id());

        project_repository
            .git_repository
            .merge_trees(&base_tree, &tree_0, &tree_1)
            .context("failed to merge trees for cherry pick")
    } else {
        project_repository
            .git_repository
            .cherry_pick(head, to_rebase)
            .context("failed to cherry pick")
    }
}

// find the real tree of a commit, which is the tree of the commit if it's not in a conflicted state
// or the parent parent tree if it is in a conflicted state
pub fn find_real_tree<'a>(
    project_repository: &'a project_repository::Repository,
    commit: &'a git2::Commit<'a>,
    side: Option<String>,
) -> Result<git2::Tree<'a>, anyhow::Error> {
    let tree = commit.tree()?;
    let entry_name = match side {
        Some(side) => side,
        None => ".conflict-side-0".to_string(),
    };
    let is_conflict = tree.get_name(&entry_name);
    if is_conflict.is_some() {
        let subtree_id = is_conflict.unwrap().id();
        project_repository
            .git_repository
            .find_tree(subtree_id.into())
            .context("failed to find subtree")
    } else {
        project_repository
            .git_repository
            .find_tree(tree.id().into())
            .context("failed to find subtree")
    }
}

// takes a vector of commit oids and rebases them onto a target commit and returns the new head commit oid
// the difference between this and a libgit2 based rebase is that this will successfully
// rebase empty commits (two commits with identical trees)
// it will always succeed, but if there are conflicts, it will write those commit objects in a specific format
// - .conflict-base-0
// - .conflict-side-0
// - .conflict-side-1

fn cherry_rebase_group(
    project_repository: &project_repository::Repository,
    target_commit_oid: git::Oid,
    ids_to_rebase: &mut [git::Oid],
) -> Result<git::Oid, anyhow::Error> {
    ids_to_rebase.reverse();

    // now, rebase unchanged commits onto the new commit
    let commits_to_rebase = ids_to_rebase
        .iter()
        .map(|oid| project_repository.git_repository.find_commit(*oid))
        .collect::<Result<Vec<_>, _>>()
        .context("failed to read commits to rebase")?;

    let new_head_id = commits_to_rebase
        .into_iter()
        .fold(
            project_repository
                .git_repository
                .find_commit(target_commit_oid)
                .context("failed to find new commit"),
            |head, to_rebase| {
                let head = head?;

                dbg!("REBASE", &head.id(), &to_rebase.id());
                let mut cherrypick_index = cherry_pick_gitbutler(project_repository, &head, &to_rebase)?;

                if cherrypick_index.has_conflicts() {
                    // there is a merge conflict, let's store the state so they can fix it later
                    // store tree as the same as the parent
                    let merge_base_commit_oid = project_repository
                        .git_repository
                        .merge_base(head.id(), to_rebase.id())
                        .context("failed to find merge base")?;
                    let merge_base_commit = project_repository
                        .git_repository
                        .find_commit(merge_base_commit_oid)
                        .context("failed to find merge base commit")?;
                    let base_tree = find_real_tree(project_repository, (&merge_base_commit).into(), None)?;

                    // in case someone checks this out with vanilla Git, we should warn why it looks like this
                    let readme_content = b"You have checked out a GitButler Conflicted commit. You probably didn't mean to do this.";
                    let readme_blob = project_repository.git_repository.blob(readme_content)?;

                    // get a list of conflicted files from the index
                    let mut conflicted_files = Vec::new();
                    let index_conflicts = cherrypick_index.conflicts()?;
                    index_conflicts.for_each(|conflict| {
                        if let Ok(conflict_file) = conflict {
                            if let Some(ours) = conflict_file.our {
                                let path = std::str::from_utf8(&ours.path).unwrap().to_string();
                                conflicted_files.push(path)
                            }
                        }
                    });
                    // convert files into a string and save as a blob
                    let conflicted_files_string = conflicted_files.join("\n");
                    let conflicted_files_blob = project_repository.git_repository.blob(conflicted_files_string.as_bytes())?;

                    // create a treewriter
                    let mut tree_writer = project_repository
                        .git_repository
                        .treebuilder(None);

                    let side0 = find_real_tree(project_repository, (&head).into(), None)?;
                    let side1 = find_real_tree(project_repository, (&to_rebase).into(), Some(".conflict-side-1".to_string()))?;

                    // save the state of the conflict, so we can recreate it later
                    tree_writer.upsert(".conflict-side-0", side0.id().into(), FileMode::Tree);
                    tree_writer.upsert(".conflict-side-1", side1.id().into(), FileMode::Tree);
                    tree_writer.upsert(".conflict-base-0", base_tree.id().into(), FileMode::Tree);
                    tree_writer.upsert(".conflict-files", conflicted_files_blob, FileMode::Blob);
                    tree_writer.upsert("README.txt", readme_blob, FileMode::Blob);

                    let tree_oid = tree_writer.write().context("failed to write tree")?;
                    let change_id = to_rebase.change_id();
                    let mut headers = Vec::new();
                    headers.push(("conflicted".to_string(), conflicted_files.len().to_string()));
                    if let Some(change_id) = change_id {
                        headers.push(("change-id".to_string(), change_id));
                    };

                    // write a commit
                    let commit_oid = project_repository
                        .git_repository
                        .commit_with_headers(
                            None,
                            &to_rebase.author(),
                            &to_rebase.committer(),
                            &to_rebase.message().to_str_lossy(),
                            &project_repository
                                .git_repository
                                .find_tree(tree_oid)
                                .context("failed to find tree")?,
                            &[&head],
                            Some(headers),
                        )
                        .context("failed to create commit")?;

<<<<<<< HEAD
                    project_repository
                        .git_repository
                        .find_commit(commit_oid)
                        .context("failed to find commit")
                } else {
                    // no conflicts, let's write the new commit
                    let merge_tree_oid = cherrypick_index
                        .write_tree_to(&project_repository.git_repository)
                        .context("failed to write merge tree")?;

                    let merge_tree = project_repository
                        .git_repository
                        .find_tree(merge_tree_oid)
                        .context("failed to find merge tree")?;

                    let change_id = to_rebase.change_id();

                    let commit_oid = project_repository
                        .git_repository
                        .commit(
                            None,
                            &to_rebase.author(),
                            &to_rebase.committer(),
                            &to_rebase.message().to_str_lossy(),
                            &merge_tree,
                            &[&head],
                            change_id.as_deref(),
                        )
                        .context("failed to create commit")?;
=======
                let commit_oid = project_repository
                    .git_repository
                    .commit(
                        None,
                        &to_rebase.author(),
                        &to_rebase.committer(),
                        &to_rebase.message_bstr().to_str_lossy(),
                        &merge_tree,
                        &[&head],
                        change_id.as_deref(),
                    )
                    .context("failed to create commit")?;
>>>>>>> 0d2024e7

                    project_repository
                        .git_repository
                        .find_commit(commit_oid)
                        .context("failed to find commit")
                }
            },
        )?
        .id();

    Ok(new_head_id.into())
}

pub fn cherry_pick(
    project_repository: &project_repository::Repository,
    branch_id: BranchId,
    target_commit_oid: git::Oid,
) -> Result<Option<git::Oid>, errors::CherryPickError> {
    if conflicts::is_conflicting::<&Path>(project_repository, None)? {
        return Err(errors::CherryPickError::Conflict(errors::ProjectConflict {
            project_id: project_repository.project().id,
        }));
    }

    let vb_state = project_repository.project().virtual_branches();

    let mut branch = vb_state
        .get_branch(branch_id)
        .context("failed to read branch")?;

    if !branch.applied {
        // todo?
        return Err(errors::CherryPickError::NotApplied);
    }

    let target_commit = project_repository
        .git_repository
        .find_commit(target_commit_oid)
        .map_err(|error| match error {
            git::Error::NotFound(_) => errors::CherryPickError::CommitNotFound(target_commit_oid),
            error => errors::CherryPickError::Other(error.into()),
        })?;

    let branch_head_commit = project_repository
        .git_repository
        .find_commit(branch.head)
        .context("failed to find branch tree")?;

    let default_target = vb_state.get_default_target()?;

    // if any other branches are applied, unapply them
    let applied_branches = vb_state
        .list_branches()
        .context("failed to read virtual branches")?
        .into_iter()
        .filter(|b| b.applied)
        .collect::<Vec<_>>();

    let integration_commit_id =
        super::integration::get_workspace_head(&vb_state, project_repository)?;

    let (applied_statuses, _) = get_applied_status(
        project_repository,
        &integration_commit_id,
        &default_target.sha,
        applied_branches,
    )?;

    let branch_files = applied_statuses
        .iter()
        .find(|(b, _)| b.id == branch_id)
        .map(|(_, f)| f)
        .context("branch status not found")?;

    // create a wip commit. we'll use it to offload cherrypick conflicts calculation to libgit.
    let wip_commit = {
        let wip_tree_oid = write_tree(project_repository, &branch.head, branch_files)?;
        let wip_tree = project_repository
            .git_repository
            .find_tree(wip_tree_oid)
            .context("failed to find tree")?;

        let signature = git2::Signature::now("GitButler", "gitbutler@gitbutler.com")
            .context("failed to make gb signature")?;
        let oid = project_repository
            .git_repository
            .commit(
                None,
                &signature,
                &signature,
                "wip cherry picking commit",
                &wip_tree,
                &[&branch_head_commit],
                None,
            )
            .context("failed to commit wip work")?;
        project_repository
            .git_repository
            .find_commit(oid)
            .context("failed to find wip commit")?
    };

    let mut cherrypick_index = project_repository
        .git_repository
        .cherry_pick(&wip_commit, &target_commit)
        .context("failed to cherry pick")?;

    // unapply other branches
    for other_branch in applied_statuses
        .iter()
        .filter(|(b, _)| b.id != branch.id)
        .map(|(b, _)| b)
    {
        unapply_branch(project_repository, other_branch.id).context("failed to unapply branch")?;
    }

    let commit_oid = if cherrypick_index.has_conflicts() {
        // checkout the conflicts
        project_repository
            .git_repository
            .checkout_index(&mut cherrypick_index)
            .allow_conflicts()
            .conflict_style_merge()
            .force()
            .checkout()
            .context("failed to checkout conflicts")?;

        // mark conflicts
        let conflicts = cherrypick_index
            .conflicts()
            .context("failed to get conflicts")?;
        let mut merge_conflicts = Vec::new();
        for path in conflicts.flatten() {
            if let Some(ours) = path.our {
                let path = std::str::from_utf8(&ours.path)
                    .context("failed to convert path")?
                    .to_string();
                merge_conflicts.push(path);
            }
        }
        conflicts::mark(project_repository, &merge_conflicts, Some(branch.head))?;

        None
    } else {
        let merge_tree_oid = cherrypick_index
            .write_tree_to(&project_repository.git_repository)
            .context("failed to write merge tree")?;
        let merge_tree = project_repository
            .git_repository
            .find_tree(merge_tree_oid)
            .context("failed to find merge tree")?;

        let branch_head_commit = project_repository
            .git_repository
            .find_commit(branch.head)
            .context("failed to find branch head commit")?;

        let change_id = target_commit.change_id();
        let commit_oid = project_repository
            .git_repository
            .commit(
                None,
                &target_commit.author(),
                &target_commit.committer(),
                &target_commit.message_bstr().to_str_lossy(),
                &merge_tree,
                &[&branch_head_commit],
                change_id.as_deref(),
            )
            .context("failed to create commit")?;

        // checkout final_tree into the working directory
        project_repository
            .git_repository
            .checkout_tree(&merge_tree)
            .force()
            .remove_untracked()
            .checkout()
            .context("failed to checkout final tree")?;

        // update branch status
        branch.head = commit_oid;
        vb_state
            .set_branch(branch.clone())
            .context("failed to write branch")?;

        Some(commit_oid)
    };

    super::integration::update_gitbutler_integration(&vb_state, project_repository)
        .context("failed to update gitbutler integration")?;

    Ok(commit_oid)
}

/// squashes a commit from a virtual branch into it's parent.
pub fn squash(
    project_repository: &project_repository::Repository,
    branch_id: BranchId,
    commit_oid: git::Oid,
) -> Result<(), errors::SquashError> {
    if conflicts::is_conflicting::<&Path>(project_repository, None)? {
        return Err(errors::SquashError::Conflict(errors::ProjectConflict {
            project_id: project_repository.project().id,
        }));
    }

    let vb_state = project_repository.project().virtual_branches();

    let default_target = vb_state.get_default_target()?;

    let mut branch = vb_state
        .get_branch(branch_id)
        .map_err(|error| match error {
            reader::Error::NotFound => {
                errors::SquashError::BranchNotFound(errors::BranchNotFound {
                    project_id: project_repository.project().id,
                    branch_id,
                })
            }
            error => errors::SquashError::Other(error.into()),
        })?;

    let branch_commit_oids = project_repository.l(
        branch.head,
        project_repository::LogUntil::Commit(default_target.sha),
    )?;

    if !branch_commit_oids.contains(&commit_oid) {
        return Err(errors::SquashError::CommitNotFound(commit_oid));
    }

    let commit_to_squash = project_repository
        .git_repository
        .find_commit(commit_oid)
        .context("failed to find commit")?;

    let parent_commit = commit_to_squash
        .parent(0)
        .context("failed to find parent commit")?;

    let pushed_commit_oids = branch.upstream_head.map_or_else(
        || Ok(vec![]),
        |upstream_head| {
            project_repository.l(
                upstream_head,
                project_repository::LogUntil::Commit(default_target.sha),
            )
        },
    )?;

    if pushed_commit_oids.contains(&parent_commit.id().into())
        && !project_repository.project().ok_with_force_push
    {
        // squashing into a pushed commit will cause a force push that is not allowed
        return Err(errors::SquashError::ForcePushNotAllowed(
            errors::ForcePushNotAllowed {
                project_id: project_repository.project().id,
            },
        ));
    }

    if !branch_commit_oids.contains(&parent_commit.id().into()) {
        return Err(errors::SquashError::CantSquashRootCommit);
    }

    // create a commit that:
    //  * has the tree of the target commit
    //  * has the message combined of the target commit and parent commit
    //  * has parents of the parents commit.
    let parents: Vec<_> = parent_commit.parents().collect();

    // use the squash commit's change id
    let change_id = commit_to_squash.change_id();

    let new_commit_oid = project_repository
        .git_repository
        .commit(
            None,
            &commit_to_squash.author(),
            &commit_to_squash.committer(),
            &format!(
                "{}\n{}",
                parent_commit.message_bstr(),
                commit_to_squash.message_bstr(),
            ),
            &commit_to_squash.tree().context("failed to find tree")?,
            &parents.iter().collect::<Vec<_>>(),
            change_id.as_deref(),
        )
        .context("failed to commit")?;

    let ids_to_rebase = {
        let ids = branch_commit_oids
            .split(|oid| oid.eq(&commit_oid))
            .collect::<Vec<_>>();
        ids.first().copied()
    }
    .ok_or(errors::SquashError::CommitNotFound(commit_oid))?;
    let mut ids_to_rebase = ids_to_rebase.to_vec();

    match cherry_rebase_group(project_repository, new_commit_oid, &mut ids_to_rebase) {
        Ok(new_head_id) => {
            // save new branch head
            branch.head = new_head_id;
            vb_state
                .set_branch(branch.clone())
                .context("failed to write branch")?;

            super::integration::update_gitbutler_integration(&vb_state, project_repository)
                .context("failed to update gitbutler integration")?;
            Ok(())
        }
        _ => Err(errors::SquashError::Other(anyhow!("rebase error"))),
    }
}

// changes a commit message for commit_oid, rebases everything above it, updates branch head if successful
pub fn update_commit_message(
    project_repository: &project_repository::Repository,
    branch_id: BranchId,
    commit_oid: git::Oid,
    message: &str,
) -> Result<(), errors::UpdateCommitMessageError> {
    if message.is_empty() {
        return Err(errors::UpdateCommitMessageError::EmptyMessage);
    }

    if conflicts::is_conflicting::<&Path>(project_repository, None)? {
        return Err(errors::UpdateCommitMessageError::Conflict(
            errors::ProjectConflict {
                project_id: project_repository.project().id,
            },
        ));
    }

    let vb_state = project_repository.project().virtual_branches();
    let default_target = vb_state.get_default_target()?;

    let mut branch = vb_state
        .get_branch(branch_id)
        .map_err(|error| match error {
            reader::Error::NotFound => {
                errors::UpdateCommitMessageError::BranchNotFound(errors::BranchNotFound {
                    project_id: project_repository.project().id,
                    branch_id,
                })
            }
            error => errors::UpdateCommitMessageError::Other(error.into()),
        })?;

    let branch_commit_oids = project_repository.l(
        branch.head,
        project_repository::LogUntil::Commit(default_target.sha),
    )?;

    if !branch_commit_oids.contains(&commit_oid) {
        return Err(errors::UpdateCommitMessageError::CommitNotFound(commit_oid));
    }

    let pushed_commit_oids = branch.upstream_head.map_or_else(
        || Ok(vec![]),
        |upstream_head| {
            project_repository.l(
                upstream_head,
                project_repository::LogUntil::Commit(default_target.sha),
            )
        },
    )?;

    if pushed_commit_oids.contains(&commit_oid) && !project_repository.project().ok_with_force_push
    {
        // updating the message of a pushed commit will cause a force push that is not allowed
        return Err(errors::UpdateCommitMessageError::ForcePushNotAllowed(
            errors::ForcePushNotAllowed {
                project_id: project_repository.project().id,
            },
        ));
    }

    let target_commit = project_repository
        .git_repository
        .find_commit(commit_oid)
        .context("failed to find commit")?;

    let parents: Vec<_> = target_commit.parents().collect();

    let change_id = target_commit.change_id();

    let new_commit_oid = project_repository
        .git_repository
        .commit(
            None,
            &target_commit.author(),
            &target_commit.committer(),
            message,
            &target_commit.tree().context("failed to find tree")?,
            &parents.iter().collect::<Vec<_>>(),
            change_id.as_deref(),
        )
        .context("failed to commit")?;

    let ids_to_rebase = {
        let ids = branch_commit_oids
            .split(|oid| oid.eq(&commit_oid))
            .collect::<Vec<_>>();
        ids.first().copied()
    }
    .ok_or(errors::UpdateCommitMessageError::CommitNotFound(commit_oid))?;
    let mut ids_to_rebase = ids_to_rebase.to_vec();

    match cherry_rebase_group(project_repository, new_commit_oid, &mut ids_to_rebase) {
        Ok(new_head_id) => {
            // save new branch head
            branch.head = new_head_id;
            vb_state
                .set_branch(branch.clone())
                .context("failed to write branch")?;

            super::integration::update_gitbutler_integration(&vb_state, project_repository)
                .context("failed to update gitbutler integration")?;
            Ok(())
        }
        _ => Err(errors::UpdateCommitMessageError::Other(anyhow!(
            "rebase error"
        ))),
    }
}

/// moves commit from the branch it's in to the top of the target branch
pub fn move_commit(
    project_repository: &project_repository::Repository,
    target_branch_id: BranchId,
    commit_oid: git::Oid,
    user: Option<&users::User>,
) -> Result<(), errors::MoveCommitError> {
    if project_repository.is_resolving() {
        return Err(errors::MoveCommitError::Conflicted(
            errors::ProjectConflict {
                project_id: project_repository.project().id,
            },
        ));
    }

    let vb_state = project_repository.project().virtual_branches();

    let applied_branches = vb_state
        .list_branches()
        .context("failed to read virtual branches")?
        .into_iter()
        .filter(|b| b.applied)
        .collect::<Vec<_>>();

    if !applied_branches.iter().any(|b| b.id == target_branch_id) {
        return Err(errors::MoveCommitError::BranchNotFound(
            errors::BranchNotFound {
                project_id: project_repository.project().id,
                branch_id: target_branch_id,
            },
        ));
    }

    let default_target = vb_state.get_default_target()?;

    let integration_commit_id =
        super::integration::get_workspace_head(&vb_state, project_repository)?;

    let (mut applied_statuses, _) = get_applied_status(
        project_repository,
        &integration_commit_id,
        &default_target.sha,
        applied_branches,
    )?;

    let (ref mut source_branch, source_status) = applied_statuses
        .iter_mut()
        .find(|(b, _)| b.head == commit_oid)
        .ok_or_else(|| errors::MoveCommitError::CommitNotFound(commit_oid))?;

    let source_branch_non_comitted_files = source_status;

    let source_branch_head = project_repository
        .git_repository
        .find_commit(commit_oid)
        .context("failed to find commit")?;
    let source_branch_head_parent = source_branch_head
        .parent(0)
        .context("failed to get parent commit")?;
    let source_branch_head_tree = source_branch_head
        .tree()
        .context("failed to get commit tree")?;
    let source_branch_head_parent_tree = source_branch_head_parent
        .tree()
        .context("failed to get parent tree")?;
    let branch_head_diff = diff::trees(
        &project_repository.git_repository,
        &source_branch_head_parent_tree,
        &source_branch_head_tree,
    )?;

    let branch_head_diff: HashMap<_, _> = diff::diff_files_into_hunks(branch_head_diff).collect();
    let is_source_locked = source_branch_non_comitted_files
        .iter()
        .any(|(path, hunks)| {
            branch_head_diff.get(path).map_or(false, |head_diff_hunks| {
                hunks.iter().any(|hunk| {
                    head_diff_hunks.iter().any(|head_hunk| {
                        joined(
                            head_hunk.new_start,
                            head_hunk.new_start + head_hunk.new_lines,
                            hunk.new_start,
                            hunk.new_start + hunk.new_lines,
                        )
                    })
                })
            })
        });

    if is_source_locked {
        return Err(errors::MoveCommitError::SourceLocked);
    }

    // move files ownerships from source branch to the destination branch

    let ownerships_to_transfer = branch_head_diff
        .iter()
        .map(|(file_path, hunks)| {
            (
                file_path.clone(),
                hunks.iter().map(Into::into).collect::<Vec<_>>(),
            )
        })
        .map(|(file_path, hunks)| OwnershipClaim { file_path, hunks })
        .flat_map(|file_ownership| source_branch.ownership.take(&file_ownership))
        .collect::<Vec<_>>();

    // reset the source branch to the parent commit
    {
        source_branch.head = source_branch_head_parent.id().into();
        vb_state.set_branch(source_branch.clone())?;
    }

    // move the commit to destination branch target branch
    {
        let mut destination_branch =
            vb_state
                .get_branch(target_branch_id)
                .map_err(|error| match error {
                    reader::Error::NotFound => {
                        errors::MoveCommitError::BranchNotFound(errors::BranchNotFound {
                            project_id: project_repository.project().id,
                            branch_id: target_branch_id,
                        })
                    }
                    error => errors::MoveCommitError::Other(error.into()),
                })?;

        for ownership in ownerships_to_transfer {
            destination_branch.ownership.put(ownership);
        }

        let new_destination_tree_oid = write_tree_onto_commit(
            project_repository,
            destination_branch.head,
            branch_head_diff,
        )
        .context("failed to write tree onto commit")?;
        let new_destination_tree = project_repository
            .git_repository
            .find_tree(new_destination_tree_oid)
            .context("failed to find tree")?;

        let change_id = source_branch_head.change_id();
        let new_destination_head_oid = project_repository
            .commit(
                user,
                &source_branch_head.message_bstr().to_str_lossy(),
                &new_destination_tree,
                &[&project_repository
                    .git_repository
                    .find_commit(destination_branch.head)
                    .context("failed to get dst branch head commit")?],
                change_id.as_deref(),
            )
            .context("failed to commit")?;

        destination_branch.head = new_destination_head_oid;
        vb_state.set_branch(destination_branch.clone())?;
    }

    super::integration::update_gitbutler_integration(&vb_state, project_repository)
        .context("failed to update gitbutler integration")?;

    Ok(())
}

pub fn create_virtual_branch_from_branch(
    project_repository: &project_repository::Repository,
    upstream: &git::Refname,
    user: Option<&users::User>,
) -> Result<BranchId, errors::CreateVirtualBranchFromBranchError> {
    if !matches!(upstream, git::Refname::Local(_) | git::Refname::Remote(_)) {
        return Err(errors::CreateVirtualBranchFromBranchError::BranchNotFound(
            upstream.clone(),
        ));
    }

    let branch_name = upstream
        .branch()
        .expect("always a branch reference")
        .to_string();

    let _ = project_repository
        .project()
        .snapshot_branch_creation(branch_name.clone());

    let vb_state = project_repository.project().virtual_branches();

    let default_target = vb_state.get_default_target()?;

    if let git::Refname::Remote(remote_upstream) = upstream {
        if default_target.branch.eq(remote_upstream) {
            return Err(
                errors::CreateVirtualBranchFromBranchError::CantMakeBranchFromDefaultTarget,
            );
        }
    }

    let repo = &project_repository.git_repository;
    let head_reference = match repo.find_reference(upstream) {
        Ok(head) => Ok(head),
        Err(git::Error::NotFound(_)) => Err(
            errors::CreateVirtualBranchFromBranchError::BranchNotFound(upstream.clone()),
        ),
        Err(error) => Err(errors::CreateVirtualBranchFromBranchError::Other(
            error.into(),
        )),
    }?;
    let head_commit = head_reference
        .peel_to_commit()
        .context("failed to peel to commit")?;
    let head_commit_tree = head_commit.tree().context("failed to find tree")?;

    let all_virtual_branches = vb_state
        .list_branches()
        .context("failed to read virtual branches")?
        .into_iter()
        .collect::<Vec<branch::Branch>>();

    let order = all_virtual_branches.len();

    let selected_for_changes = (!all_virtual_branches
        .iter()
        .any(|b| b.selected_for_changes.is_some()))
    .then_some(now_since_unix_epoch_ms());

    let now = crate::time::now_ms();

    // only set upstream if it's not the default target
    let upstream_branch = match upstream {
        git::Refname::Other(_) | git::Refname::Virtual(_) => {
            // we only support local or remote branches
            return Err(errors::CreateVirtualBranchFromBranchError::BranchNotFound(
                upstream.clone(),
            ));
        }
        git::Refname::Remote(remote) => Some(remote.clone()),
        git::Refname::Local(local) => local.remote().cloned(),
    };

    // add file ownership based off the diff
    let target_commit = repo
        .find_commit(default_target.sha)
        .map_err(|error| errors::CreateVirtualBranchFromBranchError::Other(error.into()))?;
    let merge_base_oid = repo
        .merge_base(target_commit.id().into(), head_commit.id().into())
        .map_err(|error| errors::CreateVirtualBranchFromBranchError::Other(error.into()))?;
    let merge_base_tree = repo
        .find_commit(merge_base_oid)
        .map_err(|error| errors::CreateVirtualBranchFromBranchError::Other(error.into()))?
        .tree()
        .map_err(|error| errors::CreateVirtualBranchFromBranchError::Other(error.into()))?;

    // do a diff between the head of this branch and the target base
    let diff = diff::trees(
        &project_repository.git_repository,
        &merge_base_tree,
        &head_commit_tree,
    )?;

    // assign ownership to the branch
    let ownership = diff.iter().fold(
        branch::BranchOwnershipClaims::default(),
        |mut ownership, (file_path, file)| {
            for hunk in &file.hunks {
                ownership.put(
                    format!(
                        "{}:{}",
                        file_path.display(),
                        VirtualBranchHunk::gen_id(hunk.new_start, hunk.new_lines)
                    )
                    .parse()
                    .unwrap(),
                );
            }
            ownership
        },
    );

    let branch = branch::Branch {
        id: BranchId::generate(),
        name: branch_name.clone(),
        notes: String::new(),
        applied: false,
        upstream_head: upstream_branch.is_some().then_some(head_commit.id().into()),
        upstream: upstream_branch,
        tree: head_commit_tree.id().into(),
        head: head_commit.id().into(),
        created_timestamp_ms: now,
        updated_timestamp_ms: now,
        ownership,
        order,
        selected_for_changes,
    };

    vb_state
        .set_branch(branch.clone())
        .context("failed to write branch")?;

    project_repository.add_branch_reference(&branch)?;

    match apply_branch(project_repository, branch.id, user) {
        Ok(()) => Ok(branch.id),
        Err(errors::ApplyBranchError::BranchConflicts(_)) => {
            // if branch conflicts with the workspace, it's ok. keep it unapplied
            Ok(branch.id)
        }
        Err(error) => Err(errors::CreateVirtualBranchFromBranchError::ApplyBranch(
            error,
        )),
    }
}

/// Just like [`diffy::apply()`], but on error it will attach hashes of the input `base_image` and `patch`.
pub fn apply<S: AsRef<[u8]>>(base_image: S, patch: &Patch<'_, [u8]>) -> Result<BString> {
    fn md5_hash_hex(b: impl AsRef<[u8]>) -> String {
        md5::compute(b).encode_hex()
    }

    #[derive(Debug)]
    #[allow(dead_code)] // Read by Debug auto-impl, which doesn't count
    pub enum DebugLine {
        // Note that each of these strings is a hash only
        Context(String),
        Delete(String),
        Insert(String),
    }

    impl<'a> From<&diffy::Line<'a, [u8]>> for DebugLine {
        fn from(line: &Line<'a, [u8]>) -> Self {
            match line {
                Line::Context(s) => DebugLine::Context(md5_hash_hex(s)),
                Line::Delete(s) => DebugLine::Delete(md5_hash_hex(s)),
                Line::Insert(s) => DebugLine::Insert(md5_hash_hex(s)),
            }
        }
    }

    #[derive(Debug)]
    #[allow(dead_code)] // Read by Debug auto-impl, which doesn't count
    struct DebugHunk {
        old_range: diffy::HunkRange,
        new_range: diffy::HunkRange,
        lines: Vec<DebugLine>,
    }

    impl<'a> From<&diffy::Hunk<'a, [u8]>> for DebugHunk {
        fn from(hunk: &diffy::Hunk<'a, [u8]>) -> Self {
            Self {
                old_range: hunk.old_range(),
                new_range: hunk.new_range(),
                lines: hunk.lines().iter().map(Into::into).collect(),
            }
        }
    }

    #[derive(Debug)]
    #[allow(dead_code)] // Read by Debug auto-impl, which doesn't count
    struct DebugContext {
        base_image_hash: String,
        hunks: Vec<DebugHunk>,
    }

    impl std::fmt::Display for DebugContext {
        fn fmt(&self, f: &mut std::fmt::Formatter<'_>) -> std::fmt::Result {
            std::fmt::Debug::fmt(self, f)
        }
    }

    diffy_apply(base_image.as_ref(), patch)
        .with_context(|| DebugContext {
            base_image_hash: md5_hash_hex(base_image),
            hunks: patch.hunks().iter().map(Into::into).collect(),
        })
        .map(Into::into)
}

// Goes through a set of changes and checks if conflicts are present. If no conflicts
// are present in a file it will be resolved, meaning it will be removed from the
// conflicts file.
fn update_conflict_markers(
    project_repository: &project_repository::Repository,
    files: &HashMap<PathBuf, Vec<GitHunk>>,
) -> Result<()> {
    let conflicting_files = conflicts::conflicting_files(project_repository)?;
    for (file_path, non_commited_hunks) in files {
        let mut conflicted = false;
        if conflicting_files.contains(&file_path.display().to_string()) {
            // check file for conflict markers, resolve the file if there are none in any hunk
            for hunk in non_commited_hunks {
                if hunk.diff_lines.contains_str(b"<<<<<<< ours") {
                    conflicted = true;
                }
                if hunk.diff_lines.contains_str(b">>>>>>> theirs") {
                    conflicted = true;
                }
            }
            if !conflicted {
                conflicts::resolve(project_repository, &file_path.display().to_string()).unwrap();
            }
        }
    }
    Ok(())
}

#[cfg(test)]
mod tests {
    use super::*;
    #[test]
    fn joined_test() {
        assert!(!joined(1, 2, 3, 4));
        assert!(joined(1, 4, 2, 3));
        assert!(joined(2, 3, 1, 4));
        assert!(!joined(3, 4, 1, 2));

        assert!(joined(1, 2, 2, 3));
        assert!(joined(1, 3, 2, 3));
        assert!(joined(2, 3, 1, 2));

        assert!(!joined(1, 1, 2, 2));
        assert!(joined(1, 1, 1, 1));
        assert!(joined(1, 1, 1, 2));
        assert!(joined(1, 2, 2, 2));
    }

    #[test]
    fn normalize_branch_name_test() {
        assert_eq!(normalize_branch_name("feature/branch"), "feature/branch");
        assert_eq!(normalize_branch_name("foo#branch"), "foo#branch");
        assert_eq!(normalize_branch_name("foo!branch"), "foo-branch");
    }
}

// let conflicts = merge_index.conflicts()?;
// let conflict_message = conflicts_to_string(conflicts)?;
// return Err(anyhow!("Merge failed")
//     .context(error::Context::new(Code::ProjectConflict, conflict_message))
//     .);

// fn conflicts_to_string(conflicts: IndexConflicts) -> Result<String> {
//     // mark conflicts
//     let mut merge_conflicts = Vec::new();
//     for path in conflicts.flatten() {
//         if let Some(ours) = path.our {
//             let path = std::str::from_utf8(&ours.path)
//                 .context("failed to convert path to utf8")?
//                 .to_string();
//             merge_conflicts.push(path);
//         }
//     }
//     Ok(format!(
//         "Aborted due to conflicts with:\n{}",
//         merge_conflicts.join("\n")
//     ))
// }<|MERGE_RESOLUTION|>--- conflicted
+++ resolved
@@ -26,13 +26,9 @@
 };
 use crate::error::{self, AnyhowContextExt, Code};
 use crate::git::diff::{diff_files_into_hunks, trees, FileDiff};
-<<<<<<< HEAD
 use crate::git::FileMode;
 use crate::project_repository::edit_mode;
-use crate::git::RepositoryExt;
-=======
 use crate::git::{CommitExt, RepositoryExt};
->>>>>>> 0d2024e7
 use crate::time::now_since_unix_epoch_ms;
 use crate::virtual_branches::branch::HunkHash;
 use crate::{
@@ -3753,7 +3749,6 @@
                         )
                         .context("failed to create commit")?;
 
-<<<<<<< HEAD
                     project_repository
                         .git_repository
                         .find_commit(commit_oid)
@@ -3777,26 +3772,12 @@
                             None,
                             &to_rebase.author(),
                             &to_rebase.committer(),
-                            &to_rebase.message().to_str_lossy(),
+                            &to_rebase.message_bstr().to_str_lossy(),
                             &merge_tree,
                             &[&head],
                             change_id.as_deref(),
                         )
                         .context("failed to create commit")?;
-=======
-                let commit_oid = project_repository
-                    .git_repository
-                    .commit(
-                        None,
-                        &to_rebase.author(),
-                        &to_rebase.committer(),
-                        &to_rebase.message_bstr().to_str_lossy(),
-                        &merge_tree,
-                        &[&head],
-                        change_id.as_deref(),
-                    )
-                    .context("failed to create commit")?;
->>>>>>> 0d2024e7
 
                     project_repository
                         .git_repository
