--- conflicted
+++ resolved
@@ -28,12 +28,14 @@
 [dependencies]
 thiserror.workspace = true
 serde = { workspace = true, optional = true }
-tokio = { workspace = true, optional = true, features = ["process", "time", "io-util", "net", "fs"] }
-<<<<<<< HEAD
-uuid.workspace = true
-=======
-uuid = { workspace = true, features = [ "v4", "fast-rng" ] }
->>>>>>> ffb6ac2f
+tokio = { workspace = true, optional = true, features = [
+  "process",
+  "time",
+  "io-util",
+  "net",
+  "fs",
+] }
+uuid = { workspace = true, features = ["v4", "fast-rng"] }
 rand = "0.8.5"
 futures = "0.3.30"
 sysinfo = "0.30.11"
