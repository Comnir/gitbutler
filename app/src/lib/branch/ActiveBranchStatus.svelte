--- conflicted
+++ resolved
@@ -13,8 +13,6 @@
 
 	const baseBranch = getContextStore(BaseBranch);
 	const branch = getContextStore(VirtualBranch);
-<<<<<<< HEAD
-=======
 
 	const nameNormalizationService = getNameNormalizationServiceContext();
 
@@ -30,7 +28,6 @@
 				console.error('Failed to normalize branch name', e);
 			});
 	}
->>>>>>> 2bd00f9b
 </script>
 
 {#if !remoteExists}
