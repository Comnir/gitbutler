<<<<<<< HEAD
import type { PullRequest } from '$lib/github/types';
import type { Author, Branch } from '$lib/vbranches/types';

/**
 * A grouping of pull requests and branches based on their given name
 *
 * The given name of a branch is the name a user gave it, without the remote
 * name attached
 *
 * IE for refs/heads/my-branch, the given name is my-branch
 * for refs/remotes/origin/my-branch, the given name is my-branch
 */
export class GivenNameBranchGrouping {
	pullRequests: PullRequest[];
	branches: Branch[];

	constructor({ pullRequests, branches }: { branches: Branch[]; pullRequests: PullRequest[] }) {
		// If there are no pull requests or branches passed in, it is an absurd situation so we ought to panic
		if (pullRequests.length === 0 && branches.length === 0) {
			throw new Error('Combined branch created without any branches or pull requests attached');
		}

		this.pullRequests = pullRequests;
		this.branches = branches;
	}

	get primaryPullRequest(): PullRequest | undefined {
		return this.pullRequests[0];
	}

	get primaryBranch(): Branch | undefined {
		return this.branches[0];
=======
import type { PullRequest } from '$lib/gitHost/interface/types';
import type { Author, Branch, RemoteBranch } from '$lib/vbranches/types';

export class CombinedBranch {
	pr?: PullRequest;
	remoteBranch?: RemoteBranch;
	vbranch?: Branch;

	constructor({
		vbranch,
		remoteBranch,
		pr
	}: {
		vbranch?: Branch;
		remoteBranch?: RemoteBranch;
		pr?: PullRequest;
	}) {
		this.vbranch = vbranch;
		this.remoteBranch = remoteBranch;
		this.pr = pr;
>>>>>>> 6692acd2
	}

	get upstreamSha(): string {
		return this.primaryPullRequest?.sha || this.primaryBranch?.sha || 'unknown';
	}

	get displayName(): string {
		return this.primaryPullRequest?.sourceBranch || this.primaryBranch?.displayName || 'unknown';
	}

	get givenName(): string {
		return this.primaryPullRequest?.sourceBranch || this.primaryBranch?.givenName || 'unknown';
	}

	get authors(): Author[] {
		const authors: Author[] = [];
		if (this.primaryPullRequest?.author) {
			authors.push(this.primaryPullRequest.author);
		}
		if (this.primaryBranch) {
			if (this.primaryBranch.lastCommitAuthor) {
				authors.push({ name: this.primaryBranch.lastCommitAuthor });
			}
		}
		return authors;
	}

	get author(): Author | undefined {
		if (this.authors.length === 0) {
			return undefined;
		}
		return this.authors[0];
	}

	get icon(): 'remote-branch' | 'virtual-branch' | 'pr' | 'pr-draft' | 'pr-closed' | undefined {
		return this.currentState();
	}

	// GH colors reference https://github.blog/changelog/2021-06-08-new-issue-and-pull-request-state-icons
	get color(): 'neutral' | 'success' | 'purple' | undefined {
		if (this.primaryPullRequest?.mergedAt) return 'purple'; // merged PR
		if (this.primaryPullRequest) return 'success'; // open PR
		// if (this.remoteBranch?.isMergeable) return 'success'; // remote branches
		return 'neutral';
	}

	get modifiedAt(): Date | undefined {
		if (this.primaryBranch) {
			return this.primaryBranch.lastCommitTimestampMs
				? new Date(this.primaryBranch.lastCommitTimestampMs)
				: undefined;
		}
	}

	get tooltip(): string | undefined {
		const currentState = this.currentState();
		switch (currentState) {
			case BranchState.RemoteBranch:
				return 'Remote branch';
			case BranchState.PR:
				return 'Pull Request';
			case BranchState.PRClosed:
				return 'Closed Pull Request';
			case BranchState.PRDraft:
				return 'Draft Pull Request';
		}
	}

	get searchableIdentifiers() {
		const identifiers = [];

		if (this.primaryPullRequest) {
			identifiers.push(this.primaryPullRequest.title);
			identifiers.push(this.primaryPullRequest.sourceBranch);
			this.primaryPullRequest.author?.email &&
				identifiers.push(this.primaryPullRequest.author.email);
			this.primaryPullRequest.author?.name && identifiers.push(this.primaryPullRequest.author.name);
		}
		if (this.primaryBranch) {
			identifiers.push(this.primaryBranch.displayName);
			this.primaryBranch.lastCommitAuthor && identifiers.push(this.primaryBranch.lastCommitAuthor);
		}

		return identifiers.map((identifier) => identifier.toLowerCase());
	}

	currentState(): BranchState | undefined {
		if (this.primaryPullRequest) return BranchState.PR;
		if (this.primaryBranch) return BranchState.RemoteBranch;
		return undefined;
	}
}

enum BranchState {
	RemoteBranch = 'remote-branch',
	VirtualBranch = 'virtual-branch',
	PR = 'pr',
	PRDraft = 'pr-draft',
	PRClosed = 'pr-closed'
}<|MERGE_RESOLUTION|>--- conflicted
+++ resolved
@@ -1,5 +1,4 @@
-<<<<<<< HEAD
-import type { PullRequest } from '$lib/github/types';
+import type { PullRequest } from '$lib/gitHost/interface/types';
 import type { Author, Branch } from '$lib/vbranches/types';
 
 /**
@@ -31,28 +30,6 @@
 
 	get primaryBranch(): Branch | undefined {
 		return this.branches[0];
-=======
-import type { PullRequest } from '$lib/gitHost/interface/types';
-import type { Author, Branch, RemoteBranch } from '$lib/vbranches/types';
-
-export class CombinedBranch {
-	pr?: PullRequest;
-	remoteBranch?: RemoteBranch;
-	vbranch?: Branch;
-
-	constructor({
-		vbranch,
-		remoteBranch,
-		pr
-	}: {
-		vbranch?: Branch;
-		remoteBranch?: RemoteBranch;
-		pr?: PullRequest;
-	}) {
-		this.vbranch = vbranch;
-		this.remoteBranch = remoteBranch;
-		this.pr = pr;
->>>>>>> 6692acd2
 	}
 
 	get upstreamSha(): string {
