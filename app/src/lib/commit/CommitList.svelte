--- conflicted
+++ resolved
@@ -19,11 +19,7 @@
 		getLocalAndRemoteCommits,
 		getRemoteCommits
 	} from '$lib/vbranches/contexts';
-<<<<<<< HEAD
-	import { BaseBranch, VirtualBranch } from '$lib/vbranches/types';
-=======
-	import { Branch } from '$lib/vbranches/types';
->>>>>>> 6692acd2
+	import { VirtualBranch } from '$lib/vbranches/types';
 	import LineGroup from '@gitbutler/ui/CommitLines/LineGroup.svelte';
 	import { LineManagerFactory } from '@gitbutler/ui/CommitLines/lineManager';
 	import { goto } from '$app/navigation';
