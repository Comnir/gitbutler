<script lang="ts" async="true">
	import FullviewLoading from './FullviewLoading.svelte';
	import NewBranchDropZone from './NewBranchDropZone.svelte';
	import dzenSvg from '$lib/assets/dzen-pc.svg?raw';
	import { Project } from '$lib/backend/projects';
	import BranchLane from '$lib/components/BranchLane.svelte';
	import Icon from '$lib/components/Icon.svelte';
	import { cloneWithRotation } from '$lib/dragging/draggable';
	import { getContext, getContextStore } from '$lib/utils/context';
	import { BranchController } from '$lib/vbranches/branchController';
	import { BaseBranch } from '$lib/vbranches/types';
	import { VirtualBranchService } from '$lib/vbranches/virtualBranch';
	import { open } from '@tauri-apps/api/shell';

	const vbranchService = getContext(VirtualBranchService);
	const branchController = getContext(BranchController);
	const baseBranch = getContextStore(BaseBranch);
	const project = getContext(Project);
	const activeBranchesError = vbranchService.activeBranchesError;
	const activeBranches = vbranchService.activeBranches;

	let dragged: any;
	let dropZone: HTMLDivElement;
	let priorPosition = 0;
	let dropPosition = 0;

	let dragHandle: any;
	let clone: any;
</script>

{#if $activeBranchesError}
	<div class="p-4" data-tauri-drag-region>Something went wrong...</div>
{:else if !$activeBranches}
	<FullviewLoading />
{:else}
	<div
		class="board"
		role="group"
		data-tauri-drag-region
		bind:this={dropZone}
		on:dragover={(e) => {
			if (!dragged) return;

			e.preventDefault();
			const children = [...e.currentTarget.children];
			dropPosition = 0;
			// We account for the NewBranchDropZone by subtracting 2
			for (let i = 0; i < children.length - 2; i++) {
				const pos = children[i].getBoundingClientRect();
				if (e.clientX > pos.right + dragged.offsetWidth / 2) {
					dropPosition = i + 1; // Note that this is declared in the <script>
				} else {
					break;
				}
			}
			const idx = children.indexOf(dragged);
			if (idx != dropPosition) {
				idx >= dropPosition
					? children[dropPosition].before(dragged)
					: children[dropPosition].after(dragged);
			}
		}}
		on:drop={(e) => {
			if (!dragged) return;
			if (!$activeBranches) return;
			e.preventDefault();
			if (priorPosition != dropPosition) {
				const el = $activeBranches.splice(priorPosition, 1);
				$activeBranches.splice(dropPosition, 0, ...el);
				$activeBranches.forEach((branch, i) => {
					if (branch.order !== i) {
						branchController.updateBranchOrder(branch.id, i);
					}
				});
			}
		}}
	>
		{#each $activeBranches.sort((a, b) => a.order - b.order) as branch (branch.id)}
			<!-- svelte-ignore a11y-no-static-element-interactions -->
			<div
				class="branch draggable-branch"
				draggable="true"
				on:mousedown={(e) => (dragHandle = e.target)}
				on:dragstart={(e) => {
					if (dragHandle.dataset.dragHandle == undefined) {
						// We rely on elements with id `drag-handle` to initiate this drag
						e.preventDefault();
						e.stopPropagation();
						return;
					}
					clone = cloneWithRotation(e.target);
					document.body.appendChild(clone);
					// Get chromium to fire dragover & drop events
					// https://stackoverflow.com/questions/6481094/html5-drag-and-drop-ondragover-not-firing-in-chrome/6483205#6483205
					e.dataTransfer?.setData('text/html', 'd'); // cannot be empty string
					e.dataTransfer?.setDragImage(clone, e.offsetX + 30, e.offsetY + 30); // Adds the padding
					dragged = e.currentTarget;
					priorPosition = Array.from(dropZone.children).indexOf(dragged);
				}}
				on:dragend={() => {
					dragged = undefined;
					clone?.remove();
				}}
			>
				<BranchLane {branch} />
			</div>
		{/each}

		{#if $activeBranches.length == 0}
			<div
				data-tauri-drag-region
				class="empty-board__wrapper"
				class:transition-fly={$activeBranches.length == 0}
			>
				<div class="empty-board">
					<div class="empty-board__content">
						<div class="empty-board__about">
							<h3 class="text-serif-40">You are up to date</h3>
							<p class="text-base-body-14">
								Your working directory matches the base branch.
								<br />
								Any edits auto-create a virtual branch for easy management.
							</p>
						</div>

						<div class="empty-board__suggestions">
							<div class="empty-board__suggestions__block">
								<h3 class="text-base-14 text-bold">Start</h3>
								<div class="empty-board__suggestions__links">
									<a
										class="empty-board__suggestions__link"
										target="_blank"
										rel="noreferrer"
										href="https://docs.gitbutler.com/features/virtual-branches/branch-lanes"
									>
										<div class="empty-board__suggestions__link__icon">
											<Icon name="docs" />
										</div>

										<span class="text-base-12">GitButler Docs</span>
									</a>
									<div
										class="empty-board__suggestions__link"
										role="button"
										tabindex="0"
										on:keypress={async () =>
											await open(`vscode://file${project.vscodePath}/?windowId=_blank`)}
										on:click={async () =>
											await open(`vscode://file${project.vscodePath}/?windowId=_blank`)}
									>
										<div class="empty-board__suggestions__link__icon">
											<Icon name="vscode" />
										</div>
										<span class="text-base-12">Open in VSCode</span>
									</div>
								</div>
							</div>

							<div class="empty-board__suggestions__block">
								<h3 class="text-base-14 text-bold">Recent commits</h3>
								<div class="empty-board__suggestions__links">
									{#each ($baseBranch?.recentCommits || []).slice(0, 4) as commit}
										<a
											class="empty-board__suggestions__link"
											href={$baseBranch?.commitUrl(commit.id)}
											target="_blank"
											rel="noreferrer"
											title="Open in browser"
										>
											<div class="empty-board__suggestions__link__icon">
												<Icon name="commit" />
											</div>

											<span class="text-base-12">{commit.description}</span>
										</a>
									{/each}
								</div>
							</div>
						</div>
					</div>

					<div data-tauri-drag-region class="empty-board__image-frame">
						<div class="empty-board__image">
							{@html dzenSvg}
						</div>
					</div>
				</div>
			</div>
		{:else}
			<NewBranchDropZone />
		{/if}
	</div>
{/if}

<style lang="postcss">
	.board {
		display: flex;
		flex-grow: 1;
		flex-shrink: 1;
		align-items: flex-start;
		height: 100%;
	}

	.branch {
		height: 100%;
	}

	.draggable-branch {
		/* When draggable="true" we need this to not break user-select: text in descendants.

        It has been confirmed this bug is webkit only, so for GitButler this means macos and
        most linux distributions. Why it happens we don't know, and it's somewhat unclear
        why the other draggable items don't seem suffer similar breakage.

        The problem is reproducable with the following html:
        ```
        <body style="-webkit-user-select: none; user-select: none">
            <div draggable="true">
                <p style="-webkit-user-select: text; user-select: text; cursor: text">Hello World</p>
            </div>
        </body>
        ``` */
		user-select: auto;
	}

	/* EMPTY BOARD */

	.empty-board__wrapper {
		display: flex;
		justify-content: center;
		align-items: center;
		height: 100%;
		width: 100%;
		padding: 0 var(--size-40);
	}

	.empty-board {
		display: flex;
		background-color: var(--clr-bg-1);
		border: 1px solid var(--clr-border-2);
		border-radius: var(--radius-l);
		width: 100%;
		gap: var(--size-48);
		max-width: 46rem;
		min-height: 20rem;
		padding: var(--size-32);
	}

	.empty-board__content {
		flex: 1;
		display: flex;
		flex-direction: column;
		overflow: hidden;
		padding-left: var(--size-4);
	}

<<<<<<< HEAD
	.branch-switcher {
		margin-top: 8px;
		padding: 8px;
		background-color: var(--clr-bg-2);
		border-width: 1px;
		border-color: var(--clr-border-2);
		border-radius: 4px;
	}

	.branch-display {
		display: flex;
		flex-direction: row;
		align-items: center;
		gap: 4px;
		margin-bottom: 2px;
	}

	.branch-name {
		font-weight: 600;
		font-family: monospace;
=======
	.middle-message {
		display: flex;
		justify-content: center;
		align-items: center;
		height: 100%;
		width: 100%;
		font-size: 2em;
		color: #888888;
>>>>>>> 358292dc
	}

	.empty-board__image-frame {
		flex-shrink: 0;
		position: relative;
		width: 11.2rem;
		height: auto;
		border-radius: var(--radius-l);
		background-color: var(--clr-illustration-bg);

		&::before {
			content: '';
			display: block;
			position: absolute;
			bottom: 12%;
			left: 50%;
			width: 6.5rem;
			height: 1.5rem;
			transform: translateX(-50%) scale(1.15);
			border-radius: 100%;
			background-color: var(--clr-illustration-outline);
			opacity: 0.08;
			animation: shadow-scale 5.5s infinite ease-in-out;
			animation-delay: 3s;
		}
	}

	.empty-board__image {
		position: absolute;
		top: 50%;
		left: 50%;
		transform: translate(-50%, -70%) translateZ(0);
		width: 13.3rem;
		animation: hovering 5.5s infinite ease-in-out;
		animation-delay: 3s;
	}

	@keyframes hovering {
		0% {
			transform: translate(-50%, -70%) translateZ(0);
		}
		50% {
			transform: translate(-50%, -65%) translateZ(0);
		}
		100% {
			transform: translate(-50%, -70%) translateZ(0);
		}
	}

	@keyframes shadow-scale {
		0% {
			opacity: 0.08;
			transform: translateX(-50%) scale(1.15);
		}
		50% {
			opacity: 0.12;
			transform: translateX(-50%) scale(1);
		}
		100% {
			opacity: 0.08;
			transform: translateX(-50%) scale(1.15);
		}
	}

	.empty-board__about {
		display: flex;
		flex-direction: column;
		margin-bottom: var(--size-32);
	}

	.empty-board__about h3 {
		color: var(--clr-scale-ntrl-0);
	}

	.empty-board__about p {
		color: var(--clr-scale-ntrl-40);
	}

	.empty-board__suggestions {
		display: flex;
		flex-direction: row;
		gap: var(--size-40);
	}

	.empty-board__suggestions__block {
		display: flex;
		flex-direction: column;
		gap: var(--size-16);
		min-width: 8rem;
	}

	.empty-board__suggestions__block h3 {
		color: var(--clr-scale-ntrl-0);
	}

	.empty-board__suggestions__links {
		display: flex;
		flex-direction: column;
		gap: var(--size-6);
		margin-left: calc(var(--size-4) * -1);
	}

	.empty-board__suggestions__link {
		cursor: default;
		display: flex;
		width: fit-content;
		max-width: 100%;
		padding: var(--size-2) var(--size-6) var(--size-2) var(--size-4);
		border-radius: var(--radius-s);
		gap: var(--size-10);
		transition: background-color var(--transition-fast);
		overflow: hidden;

		&:hover {
			background-color: var(--clr-bg-2);
		}

		& span {
			color: var(--clr-scale-ntrl-40);
			margin-top: calc(var(--size-6) / 2);
			white-space: nowrap;
			text-overflow: ellipsis;
			overflow: hidden;
		}
	}

	.empty-board__suggestions__link__icon {
		color: var(--clr-scale-ntrl-50);
	}
</style><|MERGE_RESOLUTION|>--- conflicted
+++ resolved
@@ -254,7 +254,6 @@
 		padding-left: var(--size-4);
 	}
 
-<<<<<<< HEAD
 	.branch-switcher {
 		margin-top: 8px;
 		padding: 8px;
@@ -275,16 +274,6 @@
 	.branch-name {
 		font-weight: 600;
 		font-family: monospace;
-=======
-	.middle-message {
-		display: flex;
-		justify-content: center;
-		align-items: center;
-		height: 100%;
-		width: 100%;
-		font-size: 2em;
-		color: #888888;
->>>>>>> 358292dc
 	}
 
 	.empty-board__image-frame {
